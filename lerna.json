{
  "$schema": "node_modules/lerna/schemas/lerna-schema.json",
<<<<<<< HEAD
  "version": "8.36.0-alpha.1",
=======
  "version": "8.36.0",
>>>>>>> 984a6bdc
  "npmClient": "yarn"
}<|MERGE_RESOLUTION|>--- conflicted
+++ resolved
@@ -1,9 +1,5 @@
 {
   "$schema": "node_modules/lerna/schemas/lerna-schema.json",
-<<<<<<< HEAD
-  "version": "8.36.0-alpha.1",
-=======
   "version": "8.36.0",
->>>>>>> 984a6bdc
   "npmClient": "yarn"
 }