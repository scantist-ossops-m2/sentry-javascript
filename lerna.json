--- conflicted
+++ resolved
@@ -1,9 +1,5 @@
 {
   "$schema": "node_modules/lerna/schemas/lerna-schema.json",
-<<<<<<< HEAD
-  "version": "8.35.0-beta.0",
-=======
   "version": "8.35.0",
->>>>>>> 7e39d046
   "npmClient": "yarn"
 }