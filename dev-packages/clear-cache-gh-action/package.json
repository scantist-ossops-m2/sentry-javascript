{
  "name": "@sentry-internal/clear-cache-gh-action",
  "description": "An internal Github Action to clear GitHub caches.",
<<<<<<< HEAD
  "version": "8.36.0-alpha.1",
=======
  "version": "8.36.0",
>>>>>>> 984a6bdc
  "license": "MIT",
  "engines": {
    "node": ">=18"
  },
  "private": true,
  "main": "index.mjs",
  "type": "module",
  "scripts": {
    "lint": "eslint . --format stylish",
    "fix": "eslint . --format stylish --fix"
  },
  "dependencies": {
    "@actions/core": "1.10.1",
    "@actions/github": "^5.0.0"
  },
  "volta": {
    "extends": "../../package.json"
  }
}<|MERGE_RESOLUTION|>--- conflicted
+++ resolved
@@ -1,11 +1,7 @@
 {
   "name": "@sentry-internal/clear-cache-gh-action",
   "description": "An internal Github Action to clear GitHub caches.",
-<<<<<<< HEAD
-  "version": "8.36.0-alpha.1",
-=======
   "version": "8.36.0",
->>>>>>> 984a6bdc
   "license": "MIT",
   "engines": {
     "node": ">=18"
