{
  "name": "@sentry-internal/size-limit-gh-action",
  "description": "An internal Github Action to compare the current size of a PR against the one on develop.",
<<<<<<< HEAD
  "version": "8.36.0-alpha.1",
=======
  "version": "8.36.0",
>>>>>>> 984a6bdc
  "license": "MIT",
  "engines": {
    "node": ">=18"
  },
  "private": true,
  "main": "index.mjs",
  "type": "module",
  "scripts": {
    "lint": "eslint . --format stylish",
    "fix": "eslint . --format stylish --fix"
  },
  "dependencies": {
    "@actions/artifact": "1.1.2",
    "@actions/core": "1.10.1",
    "@actions/exec": "1.1.1",
    "@actions/github": "^5.0.0",
    "@actions/glob": "0.4.0",
    "@actions/io": "1.1.3",
    "bytes": "3.1.2",
    "markdown-table": "3.0.3"
  },
  "volta": {
    "extends": "../../package.json"
  }
}<|MERGE_RESOLUTION|>--- conflicted
+++ resolved
@@ -1,11 +1,7 @@
 {
   "name": "@sentry-internal/size-limit-gh-action",
   "description": "An internal Github Action to compare the current size of a PR against the one on develop.",
-<<<<<<< HEAD
-  "version": "8.36.0-alpha.1",
-=======
   "version": "8.36.0",
->>>>>>> 984a6bdc
   "license": "MIT",
   "engines": {
     "node": ">=18"
