--- conflicted
+++ resolved
@@ -1,10 +1,6 @@
 {
   "name": "@sentry-internal/browser-integration-tests",
-<<<<<<< HEAD
-  "version": "8.36.0-alpha.1",
-=======
   "version": "8.36.0",
->>>>>>> 984a6bdc
   "main": "index.js",
   "license": "MIT",
   "engines": {
@@ -47,13 +43,8 @@
     "@babel/preset-typescript": "^7.16.7",
     "@playwright/test": "^1.44.1",
     "@sentry-internal/rrweb": "2.11.0",
-<<<<<<< HEAD
-    "@sentry/browser": "8.36.0-alpha.1",
-    "axios": "1.6.7",
-=======
     "@sentry/browser": "8.36.0",
     "axios": "1.7.7",
->>>>>>> 984a6bdc
     "babel-loader": "^8.2.2",
     "html-webpack-plugin": "^5.5.0",
     "pako": "^2.1.0",
