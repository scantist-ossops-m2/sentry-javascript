{
  "name": "@sentry-internal/browser-integration-tests",
  "version": "8.37.1",
  "main": "index.js",
  "license": "MIT",
  "engines": {
    "node": ">=14.18"
  },
  "private": true,
  "scripts": {
    "clean": "rimraf -g suites/**/dist loader-suites/**/dist tmp",
    "install-browsers": "[[ -z \"$SKIP_PLAYWRIGHT_BROWSER_INSTALL\" ]] && yarn npx playwright install --with-deps || echo 'Skipping browser installation'",
    "lint": "eslint . --format stylish",
    "fix": "eslint . --format stylish --fix",
    "type-check": "tsc",
    "postinstall": "yarn install-browsers",
    "pretest": "yarn clean && yarn type-check",
    "test": "yarn test:all --project='chromium'",
    "test:all": "npx playwright test -c playwright.browser.config.ts",
    "test:bundle": "PW_BUNDLE=bundle yarn test",
    "test:bundle:min": "PW_BUNDLE=bundle_min yarn test",
    "test:bundle:replay": "PW_BUNDLE=bundle_replay yarn test",
    "test:bundle:replay:min": "PW_BUNDLE=bundle_replay_min yarn test",
    "test:bundle:tracing": "PW_BUNDLE=bundle_tracing yarn test",
    "test:bundle:tracing:min": "PW_BUNDLE=bundle_tracing_min yarn test",
    "test:bundle:full": "PW_BUNDLE=bundle_tracing_replay_feedback yarn test",
    "test:bundle:full:min": "PW_BUNDLE=bundle_tracing_replay_feedback_min yarn test",
    "test:cjs": "PW_BUNDLE=cjs yarn test",
    "test:esm": "PW_BUNDLE=esm yarn test",
    "test:loader": "npx playwright test  -c playwright.loader.config.ts --project='chromium'",
    "test:loader:base": "PW_BUNDLE=loader_base yarn test:loader",
    "test:loader:eager": "PW_BUNDLE=loader_eager yarn test:loader",
    "test:loader:tracing": "PW_BUNDLE=loader_tracing yarn test:loader",
    "test:loader:replay": "PW_BUNDLE=loader_replay yarn test:loader",
    "test:loader:replay_buffer": "PW_BUNDLE=loader_replay_buffer yarn test:loader",
    "test:loader:full": "PW_BUNDLE=loader_tracing_replay yarn test:loader",
    "test:loader:debug": "PW_BUNDLE=loader_debug yarn test:loader",
    "test:ci": "yarn test:all",
    "test:update-snapshots": "yarn test:all --update-snapshots",
    "test:detect-flaky": "ts-node scripts/detectFlakyTests.ts"
  },
  "dependencies": {
    "@babel/preset-typescript": "^7.16.7",
    "@playwright/test": "^1.44.1",
<<<<<<< HEAD
    "@sentry-internal/rrweb": "2.29.0",
    "@sentry/browser": "8.36.0",
=======
    "@sentry-internal/rrweb": "2.11.0",
    "@sentry/browser": "8.37.1",
>>>>>>> a91a5ba7
    "axios": "1.7.7",
    "babel-loader": "^8.2.2",
    "html-webpack-plugin": "^5.5.0",
    "pako": "^2.1.0",
    "webpack": "^5.95.0"
  },
  "devDependencies": {
    "@types/glob": "8.0.0",
    "@types/node": "^14.18.0",
    "@types/pako": "^2.0.0",
    "glob": "8.0.3"
  },
  "volta": {
    "extends": "../../package.json"
  }
}<|MERGE_RESOLUTION|>--- conflicted
+++ resolved
@@ -42,13 +42,8 @@
   "dependencies": {
     "@babel/preset-typescript": "^7.16.7",
     "@playwright/test": "^1.44.1",
-<<<<<<< HEAD
     "@sentry-internal/rrweb": "2.29.0",
-    "@sentry/browser": "8.36.0",
-=======
-    "@sentry-internal/rrweb": "2.11.0",
     "@sentry/browser": "8.37.1",
->>>>>>> a91a5ba7
     "axios": "1.7.7",
     "babel-loader": "^8.2.2",
     "html-webpack-plugin": "^5.5.0",
