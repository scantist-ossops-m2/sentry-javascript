--- conflicted
+++ resolved
@@ -1,10 +1,6 @@
 {
   "private": true,
-<<<<<<< HEAD
-  "version": "8.36.0-alpha.1",
-=======
   "version": "8.36.0",
->>>>>>> 984a6bdc
   "name": "@sentry-internal/test-utils",
   "author": "Sentry",
   "license": "MIT",
@@ -49,13 +45,8 @@
   },
   "devDependencies": {
     "@playwright/test": "^1.44.1",
-<<<<<<< HEAD
-    "@sentry/types": "8.36.0-alpha.1",
-    "@sentry/utils": "8.36.0-alpha.1"
-=======
     "@sentry/types": "8.36.0",
     "@sentry/utils": "8.36.0"
->>>>>>> 984a6bdc
   },
   "volta": {
     "extends": "../../package.json"
