--- conflicted
+++ resolved
@@ -4,11 +4,6 @@
 
 - "You miss 100 percent of the chances you don't take. — Wayne Gretzky" — Michael Scott
 
-<<<<<<< HEAD
-## 7.80.0-alpha.0
-
-- feat(utils): Prioritize Component name attributes over HTML Tree String (#9496)
-=======
 ## 7.80.1
 
 - fix(astro): Adjust Vite plugin config to upload server source maps (#9541)
@@ -17,7 +12,6 @@
 - fix(node): Fix tRPC middleware typing (#9540)
 - fix(replay): Add additional safeguards for capturing network bodies (#9506)
 - fix(tracing): Update prisma span to be `db.prisma` (#9512)
->>>>>>> 11e0c2dc
 
 ## 7.80.0
 
