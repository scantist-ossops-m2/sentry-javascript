# Changelog

<!-- prettier-ignore-start -->
> [!IMPORTANT]
> If you are upgrading to the `8.x` versions of the SDK from `7.x` or below, make sure you follow our
> [migration guide](https://docs.sentry.io/platforms/javascript/migration/) first.
<!-- prettier-ignore-end -->

## Unreleased

- "You miss 100 percent of the chances you don't take. — Wayne Gretzky" — Michael Scott

<<<<<<< HEAD
## 8.37.0-alpha.0

- debug statement for large events (>1MB)
=======
## 8.37.1

- feat(deps): Bump @opentelemetry/instrumentation from 0.53.0 to 0.54.0 for @sentry/opentelemetry ([#14187](https://github.com/getsentry/sentry-javascript/pull/14187))

## 8.37.0

### Important Changes

- **feat(nuxt): Add `piniaIntegration` ([#14138](https://github.com/getsentry/sentry-javascript/pull/14138))**

The Nuxt SDK now allows you to track Pinia state for captured errors. To enable the Pinia plugin, add the `piniaIntegration` to your client config:

```ts
// sentry.client.config.ts
import { usePinia } from '#imports';

Sentry.init({
  integrations: [
    Sentry.piniaIntegration(usePinia(), {
      /* optional Pinia plugin options */
    }),
  ],
});
```

- **feat: Deprecate metrics API ([#14157](https://github.com/getsentry/sentry-javascript/pull/14157))**

The Sentry Metrics beta has ended in favour of revisiting metrics in another form at a later date.

This new approach will include different APIs, making the current metrics API unnecessary. This release
deprecates the metrics API with the plan to remove in the next SDK major version. If you currently use the
metrics API in your code, you can safely continue to do so but sent data will no longer be processed by Sentry.

[Learn more](https://sentry.zendesk.com/hc/en-us/articles/26369339769883-Metrics-Beta-Ended-on-October-7th) about the end of the Metrics beta.

### Other Changes

- feat(browser): Add `http.response_delivery_type` attribute to resource spans ([#14056](https://github.com/getsentry/sentry-javascript/pull/14056))
- feat(browser): Add `skipBrowserExtensionCheck` escape hatch option ([#14147](https://github.com/getsentry/sentry-javascript/pull/14147))
- feat(deps): Bump @opentelemetry/instrumentation from 0.53.0 to 0.54.0 ([#14174](https://github.com/getsentry/sentry-javascript/pull/14174))
- feat(deps): Bump @opentelemetry/instrumentation-fastify from 0.40.0 to 0.41.0 ([#14175](https://github.com/getsentry/sentry-javascript/pull/14175))
- feat(deps): Bump @opentelemetry/instrumentation-graphql from 0.43.0 to 0.44.0 ([#14173](https://github.com/getsentry/sentry-javascript/pull/14173))
- feat(deps): Bump @opentelemetry/instrumentation-mongodb from 0.47.0 to 0.48.0 ([#14171](https://github.com/getsentry/sentry-javascript/pull/14171))
- feat(deps): Bump @opentelemetry/propagator-aws-xray from 1.25.1 to 1.26.0 ([#14172](https://github.com/getsentry/sentry-javascript/pull/14172))
- feat(nuxt): Add `asyncFunctionReExports` to define re-exported server functions ([#14104](https://github.com/getsentry/sentry-javascript/pull/14104))
- feat(nuxt): Add `piniaIntegration` ([#14138](https://github.com/getsentry/sentry-javascript/pull/14138))
- fix(browser): Avoid recording long task spans starting before their parent span ([#14183](https://github.com/getsentry/sentry-javascript/pull/14183))
- fix(core): Ensure errors thrown in async cron jobs bubble up ([#14182](https://github.com/getsentry/sentry-javascript/pull/14182))
- fix(core): Silently fail `maybeInstrument` ([#14140](https://github.com/getsentry/sentry-javascript/pull/14140))
- fix(nextjs): Resolve path for dynamic webpack import ([#13751](https://github.com/getsentry/sentry-javascript/pull/13751))
- fix(node): Make sure `modulesIntegration` does not crash esm apps ([#14169](https://github.com/getsentry/sentry-javascript/pull/14169))

Work in this release was contributed by @rexxars. Thank you for your contribution!
>>>>>>> a91a5ba7

## 8.36.0

### Important Changes

- **feat(nextjs/vercel-edge/cloudflare): Switch to OTEL for performance monitoring ([#13889](https://github.com/getsentry/sentry-javascript/pull/13889))**

With this release, the Sentry Next.js, and Cloudflare SDKs will now capture performance data based on OpenTelemetry.
Some exceptions apply in cases where Next.js captures inaccurate data itself.

NOTE: You may experience minor differences in transaction names in Sentry.
Most importantly transactions for serverside pages router invocations will now be named `GET /[param]/my/route` instead of `/[param]/my/route`.
This means that those transactions are now better aligned with the OpenTelemetry semantic conventions.

### Other Changes

- deps: Bump bundler plugins and CLI to 2.22.6 and 2.37.0 respectively ([#14050](https://github.com/getsentry/sentry-javascript/pull/14050))
- feat(deps): bump @opentelemetry/instrumentation-aws-sdk from 0.44.0 to 0.45.0 ([#14099](https://github.com/getsentry/sentry-javascript/pull/14099))
- feat(deps): bump @opentelemetry/instrumentation-connect from 0.39.0 to 0.40.0 ([#14101](https://github.com/getsentry/sentry-javascript/pull/14101))
- feat(deps): bump @opentelemetry/instrumentation-express from 0.43.0 to 0.44.0 ([#14102](https://github.com/getsentry/sentry-javascript/pull/14102))
- feat(deps): bump @opentelemetry/instrumentation-fs from 0.15.0 to 0.16.0 ([#14098](https://github.com/getsentry/sentry-javascript/pull/14098))
- feat(deps): bump @opentelemetry/instrumentation-kafkajs from 0.3.0 to 0.4.0 ([#14100](https://github.com/getsentry/sentry-javascript/pull/14100))
- feat(nextjs): Add method and url to route handler request data ([#14084](https://github.com/getsentry/sentry-javascript/pull/14084))
- feat(node): Add breadcrumbs for `child_process` and `worker_thread` ([#13896](https://github.com/getsentry/sentry-javascript/pull/13896))
- fix(core): Ensure standalone spans are not sent if SDK is disabled ([#14088](https://github.com/getsentry/sentry-javascript/pull/14088))
- fix(nextjs): Await flush in api handlers ([#14023](https://github.com/getsentry/sentry-javascript/pull/14023))
- fix(nextjs): Don't leak webpack types into exports ([#14116](https://github.com/getsentry/sentry-javascript/pull/14116))
- fix(nextjs): Fix matching logic for file convention type for root level components ([#14038](https://github.com/getsentry/sentry-javascript/pull/14038))
- fix(nextjs): Respect directives in value injection loader ([#14083](https://github.com/getsentry/sentry-javascript/pull/14083))
- fix(nuxt): Only wrap `.mjs` entry files in rollup ([#14060](https://github.com/getsentry/sentry-javascript/pull/14060))
- fix(nuxt): Re-export all exported bindings ([#14086](https://github.com/getsentry/sentry-javascript/pull/14086))
- fix(nuxt): Server-side setup in readme ([#14049](https://github.com/getsentry/sentry-javascript/pull/14049))
- fix(profiling-node): Always warn when running on incompatible major version of Node.js ([#14043](https://github.com/getsentry/sentry-javascript/pull/14043))
- fix(replay): Fix `onError` callback ([#14002](https://github.com/getsentry/sentry-javascript/pull/14002))
- perf(otel): Only calculate current timestamp once ([#14094](https://github.com/getsentry/sentry-javascript/pull/14094))
- test(browser-integration): Add sentry DSN route handler by default ([#14095](https://github.com/getsentry/sentry-javascript/pull/14095))

## 8.35.0

### Beta release of the official Nuxt Sentry SDK

This release marks the beta release of the `@sentry/nuxt` Sentry SDK. For details on how to use it, check out the
[Sentry Nuxt SDK README](https://github.com/getsentry/sentry-javascript/tree/develop/packages/nuxt). Please reach out on
[GitHub](https://github.com/getsentry/sentry-javascript/issues/new/choose) if you have any feedback or concerns.

- **feat(nuxt): Make dynamic import() wrapping default
  ([#13958](https://github.com/getsentry/sentry-javascript/pull/13958))** (BREAKING)
- **feat(nuxt): Add Rollup plugin to wrap server entry with `import()`
  ([#13945](https://github.com/getsentry/sentry-javascript/pull/13945))**

**It is no longer required to add a Node `--import` flag. Please update your start command to avoid initializing Sentry
twice (BREAKING CHANGE).** The SDK will now apply modifications during the build of your application to allow for
patching of libraries during runtime. If run into issues with this change, you can disable this behavior in your
`nuxt.config.ts` and use the `--import` flag instead:

```js
sentry: {
  dynamicImportForServerEntry: false;
}
```

- **feat(nuxt): Respect user-provided source map generation settings
  ([#14020](https://github.com/getsentry/sentry-javascript/pull/14020))**

We now require you to explicitly enable sourcemaps for the clientside so that Sentry can un-minify your errors. We made
this change so source maps aren't accidentally leaked to the public. Enable source maps on the client as follows:

```js
export default defineNuxtConfig({
  sourcemap: {
    client: true,
  },
});
```

- feat(nuxt): Log server instrumentation might not work in dev
  ([#14021](https://github.com/getsentry/sentry-javascript/pull/14021))
- feat(nuxt): Add Http `responseHook` with `waitUntil`
  ([#13986](https://github.com/getsentry/sentry-javascript/pull/13986))

### Important Changes

- **feat(vue): Add Pinia plugin ([#13841](https://github.com/getsentry/sentry-javascript/pull/13841))**

Support for [Pinia](https://pinia.vuejs.org/) is added in this release for `@sentry/vue`. To capture Pinia state data,
add `createSentryPiniaPlugin()` to your Pinia store:

```javascript
import { createPinia } from 'pinia';
import { createSentryPiniaPlugin } from '@sentry/vue';

const pinia = createPinia();

pinia.use(createSentryPiniaPlugin());
```

- **feat(node): Implement Sentry-specific http instrumentation
  ([#13763](https://github.com/getsentry/sentry-javascript/pull/13763))**

This change introduces a new `SentryHttpInstrumentation` to handle non-span related HTTP instrumentation, allowing it to
run side-by-side with OTel's `HttpInstrumentation`. This improves support for custom OTel setups and avoids conflicts
with Sentry's instrumentation. Additionally, the `spans: false` option is reintroduced for `httpIntegration` to disable
span emission while still allowing custom `HttpInstrumentation` instances (`httpIntegration({ spans: false })`).

- **feat(core): Make stream instrumentation opt-in
  ([#13951](https://github.com/getsentry/sentry-javascript/pull/13951))**

This change adds a new option `trackFetchStreamPerformance` to the browser tracing integration. Only when set to `true`,
Sentry will instrument streams via fetch.

### Other Changes

- feat(node): Expose `suppressTracing` API ([#13875](https://github.com/getsentry/sentry-javascript/pull/13875))
- feat(replay): Do not log "timeout while trying to read resp body" as exception
  ([#13965](https://github.com/getsentry/sentry-javascript/pull/13965))
- chore(node): Bump `@opentelemetry/instrumentation-express` to `0.43.0`
  ([#13948](https://github.com/getsentry/sentry-javascript/pull/13948))
- chore(node): Bump `@opentelemetry/instrumentation-fastify` to `0.40.0`
  ([#13983](https://github.com/getsentry/sentry-javascript/pull/13983))
- fix: Ensure type for `init` is correct in meta frameworks
  ([#13938](https://github.com/getsentry/sentry-javascript/pull/13938))
- fix(core): `.set` the `sentry-trace` header instead of `.append`ing in fetch instrumentation
  ([#13907](https://github.com/getsentry/sentry-javascript/pull/13907))
- fix(module): keep version for node ESM package ([#13922](https://github.com/getsentry/sentry-javascript/pull/13922))
- fix(node): Ensure `ignoreOutgoingRequests` of `httpIntegration` applies to breadcrumbs
  ([#13970](https://github.com/getsentry/sentry-javascript/pull/13970))
- fix(replay): Fix onError sampling when loading an expired buffered session
  ([#13962](https://github.com/getsentry/sentry-javascript/pull/13962))
- fix(replay): Ignore older performance entries when starting manually
  ([#13969](https://github.com/getsentry/sentry-javascript/pull/13969))
- perf(node): Truncate breadcrumb messages created by console integration
  ([#14006](https://github.com/getsentry/sentry-javascript/pull/14006))

Work in this release was contributed by @ZakrepaShe and @zhiyan114. Thank you for your contributions!

### Other Changes

- chore(node): Bump `@opentelemetry/instrumentation-express` to `0.43.0`
  ([#13948](https://github.com/getsentry/sentry-javascript/pull/13948))
- ci: Ensure we check correctly for bot users ([#13955](https://github.com/getsentry/sentry-javascript/pull/13955))
- dev(e2e): Fix nestjs version constraint ([#13964](https://github.com/getsentry/sentry-javascript/pull/13964))
- feat(node): Expose `suppressTracing` API ([#13875](https://github.com/getsentry/sentry-javascript/pull/13875))
- feat(node): Implement Sentry-specific http instrumentation
  ([#13763](https://github.com/getsentry/sentry-javascript/pull/13763))
- feat(nuxt): Add Rollup plugin to wrap server entry with `import()`
  ([#13945](https://github.com/getsentry/sentry-javascript/pull/13945))
- feat(replay): Do not log "timeout while trying to read resp body" as exception
  ([#13965](https://github.com/getsentry/sentry-javascript/pull/13965))
- feat(vue): Add Pinia plugin ([#13841](https://github.com/getsentry/sentry-javascript/pull/13841))
- fix: Ensure type for `init` is correct in meta frameworks
  ([#13938](https://github.com/getsentry/sentry-javascript/pull/13938))
- fix(module): keep version for node ESM package ([#13922](https://github.com/getsentry/sentry-javascript/pull/13922))
- fix(replay): Fix onError sampling when loading an expired buffered session
  ([#13962](https://github.com/getsentry/sentry-javascript/pull/13962))
- ref: Add external contributor to CHANGELOG.md ([#13956](https://github.com/getsentry/sentry-javascript/pull/13956))
- ref: Add external contributor to CHANGELOG.md ([#13959](https://github.com/getsentry/sentry-javascript/pull/13959))
- test(browser): Add test for current DSC transaction name updating behavior
  ([#13953](https://github.com/getsentry/sentry-javascript/pull/13953))
- test(loader): Update Loader Script & test error in `sentryOnLoad`
  ([#13952](https://github.com/getsentry/sentry-javascript/pull/13952))
- test(node): Add tests for current DSC transaction name updating behavior
  ([#13961](https://github.com/getsentry/sentry-javascript/pull/13961))

## 8.34.0

### Important Changes

- **ref(nextjs): Remove dead code ([#13828](https://github.com/getsentry/sentry-javascript/pull/13903))**

Relevant for users of the `@sentry/nextjs` package: If you have previously configured a
`SENTRY_IGNORE_API_RESOLUTION_ERROR` environment variable, it is now safe to unset it.

### Other Changes

- feat(cdn): Export `getReplay` in replay CDN bundles
  ([#13881](https://github.com/getsentry/sentry-javascript/pull/13881))
- feat(replay): Clear fallback buffer when switching buffers
  ([#13914](https://github.com/getsentry/sentry-javascript/pull/13914))
- feat(replay): Upgrade rrweb packages to 2.28.0 ([#13732](https://github.com/getsentry/sentry-javascript/pull/13732))
- fix(docs): Correct supported browsers due to `globalThis`
  ([#13788](https://github.com/getsentry/sentry-javascript/pull/13788))
- fix(nextjs): Adjust path to `requestAsyncStorageShim.js` template file
  ([#13928](https://github.com/getsentry/sentry-javascript/pull/13928))
- fix(nextjs): Detect new locations for request async storage to support Next.js v15.0.0-canary.180 and higher
  ([#13920](https://github.com/getsentry/sentry-javascript/pull/13920))
- fix(nextjs): Drop `_not-found` spans for all HTTP methods
  ([#13906](https://github.com/getsentry/sentry-javascript/pull/13906))
- fix(nextjs): Fix resolution of request storage shim fallback
  ([#13929](https://github.com/getsentry/sentry-javascript/pull/13929))
- fix(node): Ensure graphql options are correct when preloading
  ([#13769](https://github.com/getsentry/sentry-javascript/pull/13769))
- fix(node): Local variables handle error ([#13827](https://github.com/getsentry/sentry-javascript/pull/13827))
- fix(node): Remove `dataloader` instrumentation from default integrations
  ([#13873](https://github.com/getsentry/sentry-javascript/pull/13873))
- fix(nuxt): Create declaration files for Nuxt module
  ([#13909](https://github.com/getsentry/sentry-javascript/pull/13909))
- fix(replay): Ensure `replay_id` is removed from frozen DSC when stopped
  ([#13893](https://github.com/getsentry/sentry-javascript/pull/13893))
- fix(replay): Try/catch `sendBufferedReplayOrFlush` to prevent cycles
  ([#13900](https://github.com/getsentry/sentry-javascript/pull/13900))
- fix(sveltekit): Ensure trace meta tags are always injected
  ([#13231](https://github.com/getsentry/sentry-javascript/pull/13231))
- fix(sveltekit): Update `wrapServerRouteWithSentry` to respect ParamMatchers
  ([#13390](https://github.com/getsentry/sentry-javascript/pull/13390))
- fix(wasm): Integration wasm uncaught WebAssembly.Exception
  ([#13787](https://github.com/getsentry/sentry-javascript/pull/13787)) (#13854)
- ref(nextjs): Ignore sentry spans based on query param attribute
  ([#13905](https://github.com/getsentry/sentry-javascript/pull/13905))
- ref(utils): Move `vercelWaitUntil` to utils ([#13891](https://github.com/getsentry/sentry-javascript/pull/13891))

Work in this release was contributed by @trzeciak, @gurpreetatwal, @ykzts and @lizhiyao. Thank you for your
contributions!

## 8.33.1

- fix(core): Update trpc middleware types ([#13859](https://github.com/getsentry/sentry-javascript/pull/13859))
- fix(fetch): Fix memory leak when handling endless streaming
  ([#13809](https://github.com/getsentry/sentry-javascript/pull/13809))

Work in this release was contributed by @soapproject. Thank you for your contribution!

## 8.33.0

### Important Changes

- **feat(nextjs): Support new async APIs (`headers()`, `params`, `searchParams`)
  ([#13828](https://github.com/getsentry/sentry-javascript/pull/13828))**

Adds support for [new dynamic Next.js APIs](https://github.com/vercel/next.js/pull/68812).

- **feat(node): Add `lru-memoizer` instrumentation
  ([#13796](https://github.com/getsentry/sentry-javascript/pull/13796))**

Adds integration for lru-memoizer using @opentelemetry/instrumentation-lru-memoizer.

- **feat(nuxt): Add `unstable_sentryBundlerPluginOptions` to module options
  ([#13811](https://github.com/getsentry/sentry-javascript/pull/13811))**

Allows passing other options from the bundler plugins (vite and rollup) to Nuxt module options.

### Other Changes

- fix(browser): Ensure `wrap()` only returns functions
  ([#13838](https://github.com/getsentry/sentry-javascript/pull/13838))
- fix(core): Adapt trpc middleware input attachment
  ([#13831](https://github.com/getsentry/sentry-javascript/pull/13831))
- fix(core): Don't return trace data in `getTraceData` and `getTraceMetaTags` if SDK is disabled
  ([#13760](https://github.com/getsentry/sentry-javascript/pull/13760))
- fix(nuxt): Don't restrict source map assets upload
  ([#13800](https://github.com/getsentry/sentry-javascript/pull/13800))
- fix(nuxt): Use absolute path for client config ([#13798](https://github.com/getsentry/sentry-javascript/pull/13798))
- fix(replay): Stop global event handling for paused replays
  ([#13815](https://github.com/getsentry/sentry-javascript/pull/13815))
- fix(sveltekit): add url param to source map upload options
  ([#13812](https://github.com/getsentry/sentry-javascript/pull/13812))
- fix(types): Add jsdocs to cron types ([#13776](https://github.com/getsentry/sentry-javascript/pull/13776))
- fix(nextjs): Loosen @sentry/nextjs webpack peer dependency
  ([#13826](https://github.com/getsentry/sentry-javascript/pull/13826))

Work in this release was contributed by @joshuajaco. Thank you for your contribution!

## 8.32.0

### Important Changes

- **ref(browser): Move navigation span descriptions into op
  ([#13527](https://github.com/getsentry/sentry-javascript/pull/13527))**

Moves the description of navigation related browser spans into the op, e.g. browser - cache -> browser.cache and sets
the description to the performanceEntry objects' names (in this context it is the URL of the page).

- **feat(node): Add amqplibIntegration ([#13714](https://github.com/getsentry/sentry-javascript/pull/13714))**

- **feat(nestjs): Add `SentryGlobalGenericFilter` and allow specifying application ref in global filter
  ([#13673](https://github.com/getsentry/sentry-javascript/pull/13673))**

Adds a `SentryGlobalGenericFilter` that filters both graphql and http exceptions depending on the context.

- **feat: Set log level for Fetch/XHR breadcrumbs based on status code
  ([#13711](https://github.com/getsentry/sentry-javascript/pull/13711))**

Sets log levels in breadcrumbs for 5xx to error and 4xx to warning.

### Other Changes

- chore(nextjs): Bump rollup to 3.29.5 ([#13761](https://github.com/getsentry/sentry-javascript/pull/13761))
- fix(core): Remove `sampled` flag from dynamic sampling context in Tracing without Performance mode
  ([#13753](https://github.com/getsentry/sentry-javascript/pull/13753))
- fix(node): Ensure node-fetch does not emit spans without tracing
  ([#13765](https://github.com/getsentry/sentry-javascript/pull/13765))
- fix(nuxt): Use Nuxt error hooks instead of errorHandler to prevent 500
  ([#13748](https://github.com/getsentry/sentry-javascript/pull/13748))
- fix(test): Unflake LCP test ([#13741](https://github.com/getsentry/sentry-javascript/pull/13741))

Work in this release was contributed by @Zen-cronic and @Sjoertjuh. Thank you for your contributions!

## 8.31.0

### Important Changes

- **feat(node): Add `dataloader` integration (#13664)**

This release adds a new integration for the [`dataloader` package](https://www.npmjs.com/package/dataloader). The Node
SDK (and all SDKs that depend on it) will now automatically instrument `dataloader` instances. You can also add it
manually:

```js
Sentry.init({
  integrations: [Sentry.dataloaderIntegration()],
});
```

### Other Changes

- feat(browser): Add navigation `activationStart` timestamp to pageload span (#13658)
- feat(gatsby): Add optional `deleteSourcemapsAfterUpload` (#13610)
- feat(nextjs): Give app router prefetch requests a `http.server.prefetch` op (#13600)
- feat(nextjs): Improve Next.js serverside span data quality (#13652)
- feat(node): Add `disableInstrumentationWarnings` option (#13693)
- feat(nuxt): Adding `experimental_basicServerTracing` option to Nuxt module (#13643)
- feat(nuxt): Improve logs about adding Node option 'import' (#13726)
- feat(replay): Add `onError` callback + other small improvements to debugging (#13721)
- feat(replay): Add experimental option to allow for a checkout every 6 minutes (#13069)
- feat(wasm): Unconditionally parse instruction addresses (#13655)
- fix: Ensure all logs are wrapped with `consoleSandbox` (#13690)
- fix(browser): Try multiple options for `lazyLoadIntegration` script parent element lookup (#13717)
- fix(feedback): Actor color applies to feedback icon (#13702)
- fix(feedback): Fix form width on mobile devices (#13068)
- fix(nestjs): Preserve original function name on `SentryTraced` functions (#13684)
- fix(node): Don't overwrite local variables for re-thrown errors (#13644)
- fix(normalize): Treat Infinity as NaN both are non-serializable numbers (#13406)
- fix(nuxt): Use correct server output file path (#13725)
- fix(opentelemetry): Always use active span in `Propagator.inject` (#13381)
- fix(replay): Fixes potential out-of-order segments (#13609)

Work in this release was contributed by @KyGuy2002, @artzhookov, and @julianCast. Thank you for your contributions!

## 8.30.0

### Important Changes

- **feat(node): Add `kafkajs` integration (#13528)**

This release adds a new integration that instruments `kafkajs` library with spans and traces. This integration is
automatically enabled by default, but can be included with the `Sentry.kafkaIntegration()` import.

```js
Sentry.init({
  integrations: [Sentry.kafkaIntegration()],
});
```

### Other Changes

- feat(core): Allow adding measurements without global client (#13612)
- feat(deps): Bump @opentelemetry/instrumentation-undici from 0.5.0 to 0.6.0 (#13622)
- feat(deps): Bump @sentry/cli from 2.33.0 to 2.35.0 (#13624)
- feat(node): Use `@opentelemetry/instrumentation-undici` for fetch tracing (#13485)
- feat(nuxt): Add server config to root folder (#13583)
- feat(otel): Upgrade @opentelemetry/semantic-conventions to 1.26.0 (#13631)
- fix(browser): check supportedEntryTypes before caling the function (#13541)
- fix(browser): Ensure Standalone CLS span timestamps are correct (#13649)
- fix(nextjs): Widen removal of 404 transactions (#13628)
- fix(node): Remove ambiguity and race conditions when matching local variables to exceptions (#13501)
- fix(node): Update OpenTelemetry instrumentation package for solidstart and opentelemetry (#13640)
- fix(node): Update OpenTelemetry instrumentation package for solidstart and opentelemetry (#13642)
- fix(vue): Ensure Vue `trackComponents` list matches components with or without `<>` (#13543)
- ref(profiling): Conditionally shim cjs globals (#13267)

Work in this release was contributed by @Zen-cronic and @odanado. Thank you for your contributions!

## 8.29.0

### Important Changes

- **Beta releases of official Solid and SolidStart Sentry SDKs**

This release marks the beta releases of the `@sentry/solid` and `@sentry/solidstart` Sentry SDKs. For details on how to
use them, check out the
[Sentry Solid SDK README](https://github.com/getsentry/sentry-javascript/tree/develop/packages/solid) and the
[Sentry SolidStart SDK README](https://github.com/getsentry/sentry-javascript/tree/develop/packages/solidstart)
respectively. Please reach out on [GitHub](https://github.com/getsentry/sentry-javascript/issues/new/choose) if you have
any feedback or concerns.

- **feat(node): Option to only wrap instrumented modules (#13139)**

Adds the SDK option to only wrap ES modules with `import-in-the-middle` that specifically need to be instrumented.

```javascript
import * as Sentry from '@sentry/node';

Sentry.init({
  dsn: '__PUBLIC_DSN__',
  registerEsmLoaderHooks: { onlyIncludeInstrumentedModules: true },
});
```

- **feat(node): Update OpenTelemetry packages to instrumentation v0.53.0 (#13587)**

All internal OpenTelemetry instrumentation was updated to their latest version. This adds support for Mongoose v7 and v8
and fixes various bugs related to ESM mode.

### Other Changes

- feat(nextjs): Emit warning when using turbopack (#13566)
- feat(nextjs): Future-proof Next.js config options overriding (#13586)
- feat(node): Add `generic-pool` integration (#13465)
- feat(nuxt): Upload sourcemaps generated by Nitro (#13382)
- feat(solidstart): Add `browserTracingIntegration` by default (#13561)
- feat(solidstart): Add `sentrySolidStartVite` plugin to simplify source maps upload (#13493)
- feat(vue): Only start UI spans if parent is available (#13568)
- fix(cloudflare): Guard `context.waitUntil` call in request handler (#13549)
- fix(gatsby): Fix assets path for sourcemaps upload (#13592)
- fix(nextjs): Use posix paths for sourcemap uploads (#13603)
- fix(node-fetch): Use stringified origin url (#13581)
- fix(node): Replace dashes in `generic-pool` span origins with underscores (#13579)
- fix(replay): Fix types in WebVitalData (#13573)
- fix(replay): Improve replay web vital types (#13602)
- fix(utils): Keep logger on carrier (#13570)

Work in this release was contributed by @Zen-cronic. Thank you for your contribution!

## 8.28.0

### Important Changes

- **Beta release of official NestJS SDK**

This release contains the beta version of `@sentry/nestjs`! For details on how to use it, check out the
[README](https://github.com/getsentry/sentry-javascript/blob/master/packages/nestjs/README.md). Any feedback/bug reports
are greatly appreciated, please reach out on GitHub.

- **fix(browser): Remove faulty LCP, FCP and FP normalization logic (#13502)**

This release fixes a bug in the `@sentry/browser` package and all SDKs depending on this package (e.g. `@sentry/react`
or `@sentry/nextjs`) that caused the SDK to send incorrect web vital values for the LCP, FCP and FP vitals. The SDK
previously incorrectly processed the original values as they were reported from the browser. When updating your SDK to
this version, you might experience an increase in LCP, FCP and FP values, which potentially leads to a decrease in your
performance score in the Web Vitals Insights module in Sentry. This is because the previously reported values were
smaller than the actually measured values. We apologize for the inconvenience!

### Other Changes

- feat(nestjs): Add `SentryGlobalGraphQLFilter` (#13545)
- feat(nestjs): Automatic instrumentation of nestjs interceptors after route execution (#13264)
- feat(nextjs): Add `bundleSizeOptimizations` to build options (#13323)
- feat(nextjs): Stabilize `captureRequestError` (#13550)
- feat(nuxt): Wrap config in nuxt context (#13457)
- feat(profiling): Expose profiler as top level primitive (#13512)
- feat(replay): Add layout shift to CLS replay data (#13386)
- feat(replay): Upgrade rrweb packages to 2.26.0 (#13483)
- fix(cdn): Do not mangle \_metadata (#13426)
- fix(cdn): Fix SDK source for CDN bundles (#13475)
- fix(nestjs): Check arguments before instrumenting with `@Injectable` (#13544)
- fix(nestjs): Ensure exception and host are correctly passed on when using @WithSentry (#13564)
- fix(node): Suppress tracing for transport request execution rather than transport creation (#13491)
- fix(replay): Consider more things as DOM mutations for dead clicks (#13518)
- fix(vue): Correctly obtain component name (#13484)

Work in this release was contributed by @leopoldkristjansson, @mhuggins and @filips123. Thank you for your
contributions!

## 8.27.0

### Important Changes

- **fix(nestjs): Exception filters in main app module are not being executed (#13278)**

  With this release nestjs error monitoring is no longer automatically set up after adding the `SentryModule` to your
  application, which led to issues in certain scenarios. You will now have to either add the `SentryGlobalFilter` to
  your main module providers or decorate the `catch()` method in your existing global exception filters with the newly
  released `@WithSentry()` decorator. See the [docs](https://docs.sentry.io/platforms/javascript/guides/nestjs/) for
  more details.

### Other Changes

- feat: Add options for passing nonces to feedback integration (#13347)
- feat: Add support for SENTRY_SPOTLIGHT env var in Node (#13325)
- feat(deps): bump @prisma/instrumentation from 5.17.0 to 5.18.0 (#13327)
- feat(feedback): Improve error message for 403 errors (#13441)
- fix(deno): Don't rely on `Deno.permissions.querySync` (#13378)
- fix(replay): Ensure we publish replay CDN bundles (#13437)

Work in this release was contributed by @charpeni. Thank you for your contribution!

## 8.26.0

### Important Changes

- **feat(node): Add `fsInstrumentation` (#13291)**

  This release adds `fsIntegration`, an integration that instruments the `fs` API to the Sentry Node SDK. The
  integration creates spans with naming patterns of `fs.readFile`, `fs.unlink`, and so on.

  This integration is not enabled by default and needs to be registered in your `Sentry.init` call. You can configure
  via options whether to include path arguments or error messages as span attributes when an fs call fails:

  ```js
  Sentry.init({
    integrations: [
      Sentry.fsIntegration({
        recordFilePaths: true,
        recordErrorMessagesAsSpanAttributes: true,
      }),
    ],
  });
  ```

  **WARNING:** This integration may add significant overhead to your application. Especially in scenarios with a lot of
  file I/O, like for example when running a framework dev server, including this integration can massively slow down
  your application.

### Other Changes

- feat(browser): Add spotlightBrowser integration (#13263)
- feat(browser): Allow sentry in safari extension background page (#13209)
- feat(browser): Send CLS as standalone span (experimental) (#13056)
- feat(core): Add OpenTelemetry-specific `getTraceData` implementation (#13281)
- feat(nextjs): Always add `browserTracingIntegration` (#13324)
- feat(nextjs): Always transmit trace data to the client (#13337)
- feat(nextjs): export SentryBuildOptions (#13296)
- feat(nextjs): Update `experimental_captureRequestError` to reflect `RequestInfo.path` change in Next.js canary
  (#13344)

- feat(nuxt): Always add tracing meta tags (#13273)
- feat(nuxt): Set transaction name for server error (#13292)
- feat(replay): Add a replay-specific logger (#13256)
- feat(sveltekit): Add bundle size optimizations to plugin options (#13318)
- feat(sveltekit): Always add browserTracingIntegration (#13322)
- feat(tracing): Make long animation frames opt-out (#13255)
- fix(astro): Correctly extract request data (#13315)
- fix(astro): Only track access request headers in dynamic page requests (#13306)
- fix(nuxt): Add import line for disabled `autoImport` (#13342)
- fix(nuxt): Add vue to excludeEsmLoaderHooks array (#13346)
- fix(opentelemetry): Do not overwrite http span name if kind is internal (#13282)
- fix(remix): Ensure `origin` is correctly set for remix server spans (#13305)

Work in this release was contributed by @MonstraG, @undead-voron and @Zen-cronic. Thank you for your contributions!

## 8.25.0

### Important Changes

- **Alpha release of Official Solid Start SDK**

This release contains the alpha version of `@sentry/solidstart`, our SDK for [Solid Start](https://start.solidjs.com/)!
For details on how to use it, please see the [README](./packages/solidstart/README.md). Any feedback/bug reports are
greatly appreciated, please [reach out on GitHub](https://github.com/getsentry/sentry-javascript/issues/12538).

### Other Changes

- feat(astro): Add `bundleSizeOptimizations` vite options to integration (#13250)
- feat(astro): Always add BrowserTracing (#13244)
- feat(core): Add `getTraceMetaTags` function (#13201)
- feat(nestjs): Automatic instrumentation of nestjs exception filters (#13230)
- feat(node): Add `useOperationNameForRootSpan` to`graphqlIntegration` (#13248)
- feat(sveltekit): Add `wrapServerRouteWithSentry` wrapper (#13247)
- fix(aws-serverless): Extract sentry trace data from handler `context` over `event` (#13266)
- fix(browser): Initialize default integration if `defaultIntegrations: undefined` (#13261)
- fix(utils): Streamline IP capturing on incoming requests (#13272)

## 8.24.0

- feat(nestjs): Filter RPC exceptions (#13227)
- fix: Guard getReader function for other fetch implementations (#13246)
- fix(feedback): Ensure feedback can be lazy loaded in CDN bundles (#13241)

## 8.23.0

### Important Changes

- **feat(cloudflare): Add Cloudflare D1 instrumentation (#13142)**

This release includes support for Cloudflare D1, Cloudflare's serverless SQL database. To instrument your Cloudflare D1
database, use the `instrumentD1WithSentry` method as follows:

```ts
// env.DB is the D1 DB binding configured in your `wrangler.toml`
const db = instrumentD1WithSentry(env.DB);
// Now you can use the database as usual
await db.prepare('SELECT * FROM table WHERE id = ?').bind(1).run();
```

### Other Changes

- feat(cloudflare): Allow users to pass handler to sentryPagesPlugin (#13192)
- feat(cloudflare): Instrument scheduled handler (#13114)
- feat(core): Add `getTraceData` function (#13134)
- feat(nestjs): Automatic instrumentation of nestjs interceptors before route execution (#13153)
- feat(nestjs): Automatic instrumentation of nestjs pipes (#13137)
- feat(nuxt): Filter out Nuxt build assets (#13148)
- feat(profiling): Attach sdk info to chunks (#13145)
- feat(solidstart): Add sentry `onBeforeResponse` middleware to enable distributed tracing (#13221)
- feat(solidstart): Filter out low quality transactions for build assets (#13222)
- fix(browser): Avoid showing browser extension error message in non-`window` global scopes (#13156)
- fix(feedback): Call dialog.close() in dialog close callbacks in `\_loadAndRenderDialog` (#13203)
- fix(nestjs): Inline Observable type to resolve missing 'rxjs' dependency (#13166)
- fix(nuxt): Detect pageload by adding flag in Vue router (#13171)
- fix(utils): Handle when requests get aborted in fetch instrumentation (#13202)
- ref(browser): Improve browserMetrics collection (#13062)

Work in this release was contributed by @horochx. Thank you for your contribution!

## 8.22.0

### Important Changes

- **feat(cloudflare): Add plugin for cloudflare pages (#13123)**

This release adds support for Cloudflare Pages to `@sentry/cloudflare`, our SDK for the
[Cloudflare Workers JavaScript Runtime](https://developers.cloudflare.com/workers/)! For details on how to use it,
please see the [README](./packages/cloudflare/README.md). Any feedback/bug reports are greatly appreciated, please
[reach out on GitHub](https://github.com/getsentry/sentry-javascript/issues/12620).

```javascript
// functions/_middleware.js
import * as Sentry from '@sentry/cloudflare';

export const onRequest = Sentry.sentryPagesPlugin({
  dsn: __PUBLIC_DSN__,
  // Set tracesSampleRate to 1.0 to capture 100% of spans for tracing.
  tracesSampleRate: 1.0,
});
```

### Other Changes

- feat(meta-sdks): Remove runtime tags (#13105)
- feat(nestjs): Automatic instrumentation of nestjs guards (#13129)
- feat(nestjs): Filter all HttpExceptions (#13120)
- feat(replay): Capture exception when `internal_sdk_error` client report happens (#13072)
- fix: Use `globalThis` for code injection (#13132)

## 8.21.0

### Important Changes

- **Alpha release of Official Cloudflare SDK**
  - feat(cloudflare): Add `withSentry` method (#13025)
  - feat(cloudflare): Add cloudflare sdk scaffolding (#12953)
  - feat(cloudflare): Add basic cloudflare package and tests (#12861)

This release contains the alpha version of `@sentry/cloudflare`, our SDK for the
[Cloudflare Workers JavaScript Runtime](https://developers.cloudflare.com/workers/)! For details on how to use it,
please see the [README](./packages/cloudflare/README.md). Any feedback/bug reports are greatly appreciated, please
[reach out on GitHub](https://github.com/getsentry/sentry-javascript/issues/12620).

Please note that only Cloudflare Workers are tested and supported - official Cloudflare Pages support will come in an
upcoming release.

### Other Changes

- feat(feedback): Make cropped screenshot area draggable (#13071)
- feat(core): Adapt spans for client-side fetch to streaming responses (#12723)
- feat(core): Capture # of dropped spans through `beforeSendTransaction` (#13022)
- feat(deps): bump `@opentelemetry/instrumentation-aws-sdk` from 0.43.0 to 0.43.1 (#13089)
- feat(deps): bump `@opentelemetry/instrumentation-express` from 0.41.0 to 0.41.1 (#13090)
- feat(nestjs): Automatic instrumentation of nestjs middleware (#13065)
- feat(node): Upgrade `import-in-the-middle` to 1.11.0 (#13107)
- feat(nuxt): Add connected tracing meta tags (#13098)
- feat(nuxt): Add vue-router instrumentation (#13054)
- feat(solidstart): Add server action instrumentation helper (#13035)
- fix(feedback): Ensure pluggable feedback CDN bundle is correctly built (#13081)
- fix(nextjs): Only delete clientside bundle source maps with `sourcemaps.deleteFilesAfterUpload` (#13102)
- fix(node): Improve OTEL validation logic (#13079)

## 8.20.0

### Important Changes

- **feat(node): Allow to pass `registerEsmLoaderHooks` to preload (#12998)**

You can write your own custom preload script and configure this in the preload options. `registerEsmLoaderHooks` can be
passed as an option to `preloadOpenTelemetry`, which allows to exclude/include packages in the preload.

- **fix(node): Do not emit fetch spans when tracing is disabled (#13003)**

Sentry will not emit "fetch" spans if tracing is disabled. This is relevant for user who use their own sampler.

### Other Changes

- feat(feedback): Trigger button aria label configuration (#13008)
- feat(nestjs): Change nest sdk setup (#12920)
- feat(node): Extend ESM hooks options for iitm v1.10.0 (#13016)
- feat(node): Send client reports (#12951)
- feat(nuxt): Automatically add BrowserTracing (#13005)
- feat(nuxt): Setup source maps with vite config (#13018)
- feat(replay): Improve public Replay APIs (#13000)

## 8.19.0

- feat(core): Align Span interface with OTEL (#12898)
- fix(angular): Remove `afterSendEvent` listener once root injector is destroyed (#12786)
- fix(browser): Fix bug causing unintentional dropping of transactions (#12933)
- fix(feedback): Add a missing call of Actor.appendToDom method when DOMContentLoaded event is triggered (#12973)
- feat(vercel-edge): Add dedupe as default integration (#12957)
- fix(node): Pass inferred name & attributes to `tracesSampler` (#12945)
- feat(express): Allow to pass options to `setupExpressErrorHandler` (#12952)

Work in this release was contributed by @jaspreet57 and @arturovt. Thank you for your contribution!

## 8.18.0

### Important Changes

- **ref: Deprecate `enableTracing` (12897)**

The `enableTracing` option has been deprecated and will be removed in the next major version. We recommend removing it
in favor of the `tracesSampleRate` and `tracesSampler` options. If you want to enable performance monitoring, please set
the `tracesSampleRate` to a sample rate of your choice, or provide a sampling function as `tracesSampler` option
instead. If you want to disable performance monitoring, remove the `tracesSampler` and `tracesSampleRate` options.

### Other Changes

- feat(node): Expose `exclude` and `include` options for ESM loader (#12910)
- feat(browser): Add user agent to INP standalone span attributes (#12896)
- feat(nextjs): Add `experimental_captureRequestError` for `onRequestError` hook (#12885)
- feat(replay): Bump `rrweb` to 2.25.0 (#12478)
- feat(tracing): Add long animation frame tracing (#12646)
- fix: Cleanup hooks when they are not used anymore (#12852)
- fix(angular): Guard `ErrorEvent` check in ErrorHandler to avoid throwing in Node environments (#12892)
- fix(inp): Ensure INP spans have correct transaction (#12871)
- fix(nestjs): Do not make SentryTraced() decorated functions async (#12879)
- fix(nextjs): Support automatic instrumentation for app directory with custom page extensions (#12858)
- fix(node): Ensure correct URL is passed to `ignoreIncomingRequests` callback (#12929)
- fix(otel): Do not add `otel.kind: INTERNAL` attribute (#12841)
- fix(solidstart): Set proper sentry origin for solid router integration when used in solidstart sdk (#12919)
- fix(sveltekit): Add Vite peer dep for proper type resolution (#12926)
- fix(tracing): Ensure you can pass `null` as `parentSpan` in `startSpan*` (#12928)
- ref(core): Small bundle size improvement (#12830)

Work in this release was contributed by @GitSquared, @ziyadkhalil and @mcous. Thank you for your contributions!

## 8.17.0

- feat: Upgrade OTEL deps (#12809)
- fix(nuxt): Add module to build:transpile script (#12843)
- fix(browser): Allow SDK initialization in NW.js apps (#12846)

## 8.16.0

### Important Changes

- **feat(nextjs): Use spans generated by Next.js for App Router (#12729)**

Previously, the `@sentry/nextjs` SDK automatically recorded spans in the form of transactions for each of your top-level
server components (pages, layouts, ...). This approach had a few drawbacks, the main ones being that traces didn't have
a root span, and more importantly, if you had data stream to the client, its duration was not captured because the
server component spans had finished before the data could finish streaming.

With this release, we will capture the duration of App Router requests in their entirety as a single transaction with
server component spans being descendants of that transaction. This means you will get more data that is also more
accurate. Note that this does not apply to the Edge runtime. For the Edge runtime, the SDK will emit transactions as it
has before.

Generally speaking, this change means that you will see less _transactions_ and more _spans_ in Sentry. You will no
longer receive server component transactions like `Page Server Component (/path/to/route)` (unless using the Edge
runtime), and you will instead receive transactions for your App Router SSR requests that look like
`GET /path/to/route`.

If you are on Sentry SaaS, this may have an effect on your quota consumption: Less transactions, more spans.

- **- feat(nestjs): Add nest cron monitoring support (#12781)**

The `@sentry/nestjs` SDK now includes a `@SentryCron` decorator that can be used to augment the native NestJS `@Cron`
decorator to send check-ins to Sentry before and after each cron job run:

```typescript
import { Cron } from '@nestjs/schedule';
import { SentryCron, MonitorConfig } from '@sentry/nestjs';
import type { MonitorConfig } from '@sentry/types';

const monitorConfig: MonitorConfig = {
  schedule: {
    type: 'crontab',
    value: '* * * * *',
  },
  checkinMargin: 2, // In minutes. Optional.
  maxRuntime: 10, // In minutes. Optional.
  timezone: 'America/Los_Angeles', // Optional.
};

export class MyCronService {
  @Cron('* * * * *')
  @SentryCron('my-monitor-slug', monitorConfig)
  handleCron() {
    // Your cron job logic here
  }
}
```

### Other Changes

- feat(node): Allow to pass instrumentation config to `httpIntegration` (#12761)
- feat(nuxt): Add server error hook (#12796)
- feat(nuxt): Inject sentry config with Nuxt `addPluginTemplate` (#12760)
- fix: Apply stack frame metadata before event processors (#12799)
- fix(feedback): Add missing `h` import in `ScreenshotEditor` (#12784)
- fix(node): Ensure `autoSessionTracking` is enabled by default (#12790)
- ref(feedback): Let CropCorner inherit the existing h prop (#12814)
- ref(otel): Ensure we never swallow args for ContextManager (#12798)

## 8.15.0

- feat(core): allow unregistering callback through `on` (#11710)
- feat(nestjs): Add function-level span decorator to nestjs (#12721)
- feat(otel): Export & use `spanTimeInputToSeconds` for otel span exporter (#12699)
- fix(core): Pass origin as referrer for `lazyLoadIntegration` (#12766)
- fix(deno): Publish from build directory (#12773)
- fix(hapi): Specify error channel to filter boom errors (#12725)
- fix(react): Revert back to `jsxRuntime: 'classic'` to prevent breaking react 17 (#12775)
- fix(tracing): Report dropped spans for transactions (#12751)
- ref(scope): Delete unused public `getStack()` (#12737)

Work in this release was contributed by @arturovt and @jaulz. Thank you for your contributions!

## 8.14.0

### Important Changes

- **feat(nestjs): Filter 4xx errors (#12695)**

The `@sentry/nestjs` SDK no longer captures 4xx errors automatically.

### Other Changes

- chore(react): Remove private namespace `JSX` (#12691)
- feat(deps): bump @opentelemetry/propagator-aws-xray from 1.25.0 to 1.25.1 (#12719)
- feat(deps): bump @prisma/instrumentation from 5.16.0 to 5.16.1 (#12718)
- feat(node): Add `registerEsmLoaderHooks` option (#12684)
- feat(opentelemetry): Expose sampling helper (#12674)
- fix(browser): Make sure measure spans have valid start timestamps (#12648)
- fix(hapi): Widen type definitions (#12710)
- fix(nextjs): Attempt to ignore critical dependency warnings (#12694)
- fix(react): Fix React jsx runtime import for esm (#12740)
- fix(replay): Start replay in `afterAllSetup` instead of next tick (#12709)

Work in this release was contributed by @quisido. Thank you for your contribution!

## 8.13.0

### Important Changes

- **feat(nestjs): Add Nest SDK** This release adds a dedicated SDK for [NestJS](https://nestjs.com/) (`@sentry/nestjs`)
  in alpha state. The SDK is a drop-in replacement for the Sentry Node SDK (`@sentry/node`) supporting the same set of
  features. See the [docs](https://docs.sentry.io/platforms/javascript/guides/nestjs/) for how to use the SDK.

### Other Changes

- deps: Bump bundler plugins to `2.20.1` (#12641)
- deps(nextjs): Remove react peer dep and allow rc (#12670)
- feat: Update OTEL deps (#12635)
- feat(deps): bump @prisma/instrumentation from 5.15.0 to 5.15.1 (#12627)
- feat(node): Add context info for missing instrumentation (#12639)
- fix(feedback): Improve feedback error message (#12647)

## 8.12.0

### Important Changes

- **feat(solid): Remove need to pass router hooks to solid integration** (breaking)

This release introduces breaking changes to the `@sentry/solid` package (which is currently out in alpha).

We've made it easier to get started with the solid router integration by removing the need to pass **use\*** hooks
explicitly to `solidRouterBrowserTracingIntegration`. Import `solidRouterBrowserTracingIntegration` from
`@sentry/solid/solidrouter` and add it to `Sentry.init`

```js
import * as Sentry from '@sentry/solid';
import { solidRouterBrowserTracingIntegration, withSentryRouterRouting } from '@sentry/solid/solidrouter';
import { Router } from '@solidjs/router';

Sentry.init({
  dsn: '__PUBLIC_DSN__',
  integrations: [solidRouterBrowserTracingIntegration()],
  tracesSampleRate: 1.0, //  Capture 100% of the transactions
});

const SentryRouter = withSentryRouterRouting(Router);
```

- **feat(core): Return client from init method (#12585)**

`Sentry.init()` now returns a client directly, so you don't need to explicitly call `getClient()` anymore:

```js
const client = Sentry.init();
```

- **feat(nextjs): Add `deleteSourcemapsAfterUpload` option (#12457)**

This adds an easy way to delete sourcemaps immediately after uploading them:

```js
module.exports = withSentryConfig(nextConfig, {
  sourcemaps: {
    deleteSourcemapsAfterUpload: true,
  },
});
```

- **feat(node): Allow to configure `maxSpanWaitDuration` (#12610)**

Adds configuration option for the max. duration in seconds that the SDK will wait for parent spans to be finished before
discarding a span. The SDK will automatically clean up spans that have no finished parent after this duration. This is
necessary to prevent memory leaks in case of parent spans that are never finished or otherwise dropped/missing. However,
if you have very long-running spans in your application, a shorter duration might cause spans to be discarded too early.
In this case, you can increase this duration to a value that fits your expected data.

### Other Changes

- feat(feedback): Extra check for iPad in screenshot support (#12593)
- fix(bundle): Ensure CDN bundles do not overwrite `window.Sentry` (#12580)
- fix(feedback): Inject preact from feedbackModal into feedbackScreenshot integration (#12535)
- fix(node): Re-throw errors from koa middleware (#12609)
- fix(remix): Mark `isRemixV2` as optional in exposed types. (#12614)
- ref(node): Add error message to NodeFetch log (#12612)

Work in this release was contributed by @n4bb12. Thank you for your contribution!

## 8.11.0

### Important Changes

- **feat(core): Add `parentSpan` option to `startSpan*` APIs (#12567)**

We've made it easier to create a span as a child of a specific span via the startSpan\* APIs. This should allow you to
explicitly manage the parent-child relationship of your spans better.

```js
Sentry.startSpan({ name: 'root' }, parent => {
  const span = Sentry.startInactiveSpan({ name: 'xxx', parentSpan: parent });

  Sentry.startSpan({ name: 'xxx', parentSpan: parent }, () => {});

  Sentry.startSpanManual({ name: 'xxx', parentSpan: parent }, () => {});
});
```

### Other Changes

- feat(node): Detect release from more providers (#12529)
- fix(profiling-node): Use correct getGlobalScope import (#12564)
- fix(profiling-node) sample timestamps need to be in seconds (#12563)
- ref: Align `@sentry/node` exports from framework SDKs. (#12589)

## 8.10.0

### Important Changes

- **feat(remix): Migrate to `opentelemetry-instrumentation-remix`. (#12110)**

You can now simplify your remix instrumentation by opting-in like this:

```js
const Sentry = require('@sentry/remix');

Sentry.init({
  dsn: YOUR_DSN
  // opt-in to new auto instrumentation
  autoInstrumentRemix: true,
});
```

With this setup, you do not need to add e.g. `wrapExpressCreateRequestHandler` anymore. Additionally, the quality of the
captured data improves. The old way to use `@sentry/remix` continues to work, but it is encouraged to use the new setup.

### Other Changes

- feat(browser): Export `thirdPartyErrorFilterIntegration` from `@sentry/browser` (#12512)
- feat(feedback): Allow passing `tags` field to any feedback config param (#12197)
- feat(feedback): Improve screenshot quality for retina displays (#12487)
- feat(feedback): Screenshots don't resize after cropping (#12481)
- feat(node) add max lineno and colno limits (#12514)
- feat(profiling) add global profile context while profiler is running (#12394)
- feat(react): Add React version to events (#12390)
- feat(replay): Add url to replay hydration error breadcrumb type (#12521)
- fix(core): Ensure standalone spans respect sampled flag (#12533)
- fix(core): Use maxValueLength in extra error data integration (#12174)
- fix(feedback): Fix scrolling after feedback submission (#12499)
- fix(feedback): Send feedback rejects invalid responses (#12518)
- fix(nextjs): Update @rollup/plugin-commonjs (#12527)
- fix(node): Ensure status is correct for http server span errors (#12477)
- fix(node): Unify`getDynamicSamplingContextFromSpan` (#12522)
- fix(profiling): continuous profile chunks should be in seconds (#12532)
- fix(remix): Add nativeFetch support for accessing request headers (#12479)
- fix(remix): Export no-op as `captureRemixServerException` from client SDK (#12497)
- ref(node) refactor contextlines to use readline (#12221)

Work in this release was contributed by @AndreyKovanov and @kiliman. Thank you for your contributions!

## 8.9.2

- fix(profiling): Update exports so types generate properly (#12469)

## 8.9.1

### Important changes

- **feat(solid): Add Solid SDK**

  This release adds a dedicated SDK for [Solid JS](https://www.solidjs.com/) in alpha state with instrumentation for
  [Solid Router](https://docs.solidjs.com/solid-router) and a custom `ErrorBoundary`. See the
  [package README](https://github.com/getsentry/sentry-javascript/blob/develop/packages/solid/README.md) for how to use
  the SDK.

### Other changes

- feat(deps): bump @opentelemetry/instrumentation-express from 0.40.0 to 0.40.1 (#12438)
- feat(deps): bump @opentelemetry/instrumentation-mongodb from 0.44.0 to 0.45.0 (#12439)
- feat(deps): bump @opentelemetry/propagator-aws-xray from 1.24.1 to 1.25.0 (#12437)
- feat(nextjs): Allow for suppressing warning about missing global error handler file (#12369)
- feat(redis): Add cache logic for redis-4 (#12429)
- feat(replay): Replay Web Vital Breadcrumbs (#12296)
- fix: Fix types export order (#12404)
- fix(astro): Ensure server-side exports work correctly (#12453)
- fix(aws-serverless): Add `op` to Otel-generated lambda function root span (#12430)
- fix(aws-serverless): Only auto-patch handler in CJS when loading `awslambda-auto` (#12392)
- fix(aws-serverless): Only start root span in Sentry wrapper if Otel didn't wrap handler (#12407)
- fix(browser): Fix INP span creation & transaction tagging (#12372)
- fix(nextjs): correct types conditional export ordering (#12355)
- fix(replay): Fix guard for exception event (#12441)
- fix(vue): Handle span name assignment for nested routes in VueRouter (#12398)

Work in this release was contributed by @soch4n. Thank you for your contribution!

## 8.9.0

This release failed to publish correctly, please use `8.9.1` instead.

## 8.8.0

- **feat: Upgrade OTEL dependencies (#12388)**

This upgrades the OpenTelemetry dependencies to the latest versions and makes OTEL use `import-in-the-middle` `v1.8.0`.
This should fix numerous issues with using OTEL instrumentation with ESM.

High level issues fixed with OTEL + ESM:

- incompatibilities with using multiple loaders, commonly encountered while using `tsx` or similar libraries.
- incompatibilities with libraries that use duplicate namespace exports like `date-fns`.
- incompatibilities with libraries that use self-referencing namespace imports like `openai`.
- incompatibilities with dynamic export patterns like exports with function calls.
- `ENOENT: no such file or directory` bugs that libraries like [`discord.js`](https://github.com/discordjs/discord.js)
  surface.

If you are still encountering issues with OpenTelemetry instrumentation and ESM, please let us know.

- deps: Bump Sentry bundler plugins to version `2.18.0` (#12381)
- feat: Add `thirdPartyErrorFilterIntegration` (#12267)
- feat(core): Filter out error events with exception values and no stacktraces, values, or types (#12387)
- feat(core): Ignore additional common but inactionable errors (#12384)
- feat(deps): Bump @opentelemetry/propagator-aws-xray from 1.3.1 to 1.24.1 (#12333)
- feat(deps): Bump @sentry/cli from 2.31.2 to 2.32.1 (#12332)
- feat(redis): Support `mget` command in caching functionality (#12380)
- feat(vercel-edge): Export core integrations from Vercel edge SDK (#12308)
- fix(browser): Fix idle span ending (#12306)
- fix(browser): Fix parenthesis parsing logic for chromium (#12373)
- fix(browser): Fix types export path for CJS (#12305)
- fix(feedback): Override TriggerLabel Option (#12316)
- fix(feedback): Wait for document to be ready before doing autoinject (#12294)
- fix(nextjs): Fix memory leak (#12335)
- fix(nextjs): Fix version detection and option insertion logic for `clientTraceMetadata` option (#12323)
- fix(nextjs): Update argument name in log message about `sentry` property on Next.js config object (#12366)
- fix(node): Do not manually finish / update root Hapi spans. (#12287)
- fix(node): Fix virtual parent span ID handling & update create-next-app E2E test (#12368)
- fix(node): Skip capturing Hapi Boom responses v8. (#12288)
- fix(performance): Fix LCP not getting picked up on initial pageload transaction by setting reportAllChanges to true
  (#12360)
- fix(replay): Avoid infinite loop of logs (#12309)
- fix(replay): Ignore old events when manually starting replay (#12349)
- ref(browser): Ensure idle span ending is consistent (#12310)
- ref(profiling): unref timer (#12340)

Work in this release contributed by @dohooo, @mohd-akram, and @ykzts. Thank you for your contributions!

## 8.7.0

### Important Changes

- **feat(react): Add TanStack Router integration (#12095)**

  This release adds instrumentation for TanStack router with a new `tanstackRouterBrowserTracingIntegration` in the
  `@sentry/react` SDK:

  ```javascript
  import * as Sentry from '@sentry/react';
  import { createRouter } from '@tanstack/react-router';

  const router = createRouter({
    // Your router options...
  });

  Sentry.init({
    dsn: '___PUBLIC_DSN___',
    integrations: [Sentry.tanstackRouterBrowserTracingIntegration(router)],
    tracesSampleRate: 1.0,
  });
  ```

### Other Changes

- fix(nextjs): Do not hide `sourceMappingURL` comment on client when `nextConfig.productionBrowserSourceMaps: true` is
  set (#12278)

## 8.6.0

### Important Changes

- **feat(metrics): Add `timings` method to metrics (#12226)**

  This introduces a new method, `metrics.timing()`, which can be used in two ways:

  1. With a numeric value, to simplify creating a distribution metric. This will default to `second` as unit:

  ```js
  Sentry.metrics.timing('myMetric', 100);
  ```

  2. With a callback, which will wrap the duration of the callback. This can accept a sync or async callback. It will
     create an inactive span around the callback and at the end emit a metric with the duration of the span in seconds:

  ```js
  const returnValue = Sentry.metrics.timing('myMetric', measureThisFunction);
  ```

- **feat(react): Add `Sentry.reactErrorHandler` (#12147)**

  This PR introduces `Sentry.reactErrorHandler`, which you can use in React 19 as follows:

  ```js
  import * as Sentry from '@sentry/react';
  import { hydrateRoot } from 'react-dom/client';

  ReactDOM.hydrateRoot(
    document.getElementById('root'),
    <React.StrictMode>
      <App />
    </React.StrictMode>,
    {
      onUncaughtError: Sentry.reactErrorHandler(),
      onCaughtError: Sentry.reactErrorHandler((error, errorInfo) => {
        // optional callback if users want custom config.
      }),
    },
  );
  ```

  For more details, take a look at [the PR](https://github.com/getsentry/sentry-javascript/pull/12147). Our
  documentation will be updated soon!

### Other Changes

- feat(sveltekit): Add request data to server-side events (#12254)
- fix(core): Pass in cron monitor config correctly (#12248)
- fix(nextjs): Don't capture suspense errors in server components (#12261)
- fix(tracing): Ensure sent spans are limited to 1000 (#12252)
- ref(core): Use versioned carrier on global object (#12206)

## 8.5.0

### Important Changes

- **feat(react): Add React 19 to peer deps (#12207)**

This release adds support for React 19 in the `@sentry/react` SDK package.

- **feat(node): Add `@sentry/node/preload` hook (#12213)**

This release adds a new way to initialize `@sentry/node`, which allows you to use the SDK with performance
instrumentation even if you cannot call `Sentry.init()` at the very start of your app.

First, run the SDK like this:

```bash
node --require @sentry/node/preload ./app.js
```

Now, you can initialize and import the rest of the SDK later or asynchronously:

```js
const express = require('express');
const Sentry = require('@sentry/node');

const dsn = await getSentryDsn();
Sentry.init({ dsn });
```

For more details, head over to the
[PR Description of the new feature](https://github.com/getsentry/sentry-javascript/pull/12213). Our docs will be updated
soon with a new guide.

### Other Changes

- feat(browser): Do not include metrics in base CDN bundle (#12230)
- feat(core): Add `startNewTrace` API (#12138)
- feat(core): Allow to pass custom scope to `captureFeedback()` (#12216)
- feat(core): Only allow `SerializedSession` in session envelope items (#11979)
- feat(nextjs): Use Vercel's `waitUntil` to defer freezing of Vercel Lambdas (#12133)
- feat(node): Ensure manual OTEL setup works (#12214)
- fix(aws-serverless): Avoid minifying `Module._resolveFilename` in Lambda layer bundle (#12232)
- fix(aws-serverless): Ensure lambda layer uses default export from `ImportInTheMiddle` (#12233)
- fix(browser): Improve browser extension error message check (#12146)
- fix(browser): Remove optional chaining in INP code (#12196)
- fix(nextjs): Don't report React postpone errors (#12194)
- fix(nextjs): Use global scope for generic event filters (#12205)
- fix(node): Add origin to redis span (#12201)
- fix(node): Change import of `@prisma/instrumentation` to use default import (#12185)
- fix(node): Only import `inspector` asynchronously (#12231)
- fix(replay): Update matcher for hydration error detection to new React docs (#12209)
- ref(profiling-node): Add warning when using non-LTS node (#12211)

## 8.4.0

### Important Changes

- **feat(nextjs): Trace pageloads in App Router (#12157)**

If you are using Next.js version `14.3.0-canary.64` or above, the Sentry Next.js SDK will now trace clientside pageloads
with React Server Components. This means, that client-side errors like
`Error: An error occurred in the Server Components render.`, which previously didn't give you much information on how
that error was caused, can now be traced back to a specific error in a server component.

- **feat(angular): Add Support for Angular 18 (#12183)**

This release guarantees support for Angular 18 with `@sentry/angular`.

### Other Changes

- feat(deps): Bump @opentelemetry/instrumentation-aws-lambda from 0.41.0 to 0.41.1 (#12078)
- fix(metrics): Ensure string values are interpreted for metrics (#12165)

## 8.3.0

### Important Changes

- **Better Node Framework Span Data**

This release improves data quality of spans emitted by Express, Fastify, Connect, Koa, Nest.js and Hapi.

- feat(node): Ensure connect spans have better data (#12130)
- feat(node): Ensure express spans have better data (#12107)
- feat(node): Ensure fastify spans have better data (#12106)
- feat(node): Ensure hapi spans have better data (#12140)
- feat(node): Ensure koa spans have better data (#12108)
- feat(node): Ensure Nest.js spans have better data (#12139)
- feat(deps): Bump @opentelemetry/instrumentation-express from 0.38.0 to 0.39.0 (#12079)

- **feat(node): No-code init via `--import=@sentry/node/init` (#11999)**

When using Sentry in ESM mode, you can now use Sentry without manually calling init like this:

```bash
 SENTRY_DSN=https://examplePublicKey@o0.ingest.sentry.io/0 node --import=@sentry/node/init app.mjs
```

When using CommonJS, you can do:

```bash
 SENTRY_DSN=https://examplePublicKey@o0.ingest.sentry.io/0 node --require=@sentry/node/init app.js
```

### Other Changes

- chore: Align and update MIT license dates (#12143)
- chore: Resolve or postpone a random assortment of TODOs (#11977)
- doc(migration): Add entry for runWithAsyncContext (#12153)
- docs: Add migration docs to point out that default import does not work (#12100)
- docs(sveltekit): process.env.SENTRY_AUTH_TOKEN (#12118)
- feat(browser): Ensure `browserProfilingIntegration` is published to CDN (#12158)
- feat(google-cloud): Expose ESM build (#12149)
- feat(nextjs): Ignore Prisma critical dependency warnings (#12144)
- feat(node): Add app.free_memory info to events (#12150)
- feat(node): Do not create GraphQL resolver spans by default (#12097)
- feat(node): Use `node:` prefix for node built-ins (#11895)
- feat(replay): Use unwrapped `setTimeout` to avoid e.g. angular change detection (#11924)
- fix(core): Add dsn to span envelope header (#12096)
- fix(feedback): Improve feedback border color in dark-mode, and prevent auto-dark mode when a theme is picked (#12126)
- fix(feedback): Set optionOverrides to be optional in TS definition (#12125)
- fix(nextjs): Don't put `undefined` values in props (#12131)
- fix(nextjs): Fix legacy configuration method detection for emitting warning (#12136)
- fix(node): Ensure fetch/http breadcrumbs are created correctly (#12137)
- fix(node): Update `@prisma/instrumentation` from 5.13.0 to 5.14.0 (#12081)
- ref(node): Add log for running in ESM/CommonJS mode (#12134)
- ref(node): Handle failing hook registration gracefully (#12135)
- ref(node): Only show instrumentation warning when tracing is enabled (#12141)

Work in this release contributed by @pboling. Thank you for your contribution!

## 8.2.1

- fix(aws-serverless): Fix build of lambda layer (#12083)
- fix(nestjs): Broaden nest.js type (#12076)

## 8.2.0

- feat(redis-cache): Create cache-span with prefixed keys (get/set commands) (#12070)
- feat(core): Add `beforeSendSpan` hook (#11886)
- feat(browser): Improve idle span handling (#12065)
- fix(node): Set transactionName for unsampled spans in httpIntegration (#12071)
- fix(core): Export Scope interface as `Scope` (#12067)
- fix(core): Avoid looking up client for `hasTracingEnabled()` if possible (#12066)
- fix(browser): Use consistent timestamps (#12063)
- fix(node): Fix check for performance integrations (#12043)
- ref(sveltekit): Warn to delete source maps if Sentry plugin enabled source maps generation (#12072)

## 8.1.0

This release mainly fixes a couple of bugs from the initial [8.0.0 release](#800). In addition to the changes below, we
updated some initially missed points in our migration guides and documentation.

- feat(aws-serverless): Fix tree-shaking for aws-serverless package (#12017)
- feat(node): Bump opentelemetry instrumentation to latest version (#12028)
- feat(scope): Bring back `lastEventId` on isolation scope (#11951) (#12022)
- fix(aws-serverless): Export `awslambda-auto`
- fix(node): Do not warn for missing instrumentation if SDK is disabled (#12041)
- fix(react): Set dependency-injected functions as early as possible (#12019)
- fix(react): Warn and fall back gracefully if dependency injected functions are not available (#12026)
- ref(core): Streamline `parseSampleRate` utility function (#12024)
- ref(feedback): Make `eventId` optional and use `lastEventId` in report dialog (#12029)

## 8.0.0

The Sentry JS SDK team is proud to announce the release of version `8.0.0` of Sentry's JavaScript SDKs - it's been a
long time coming! Thanks to everyone for your patience and a special shout out to the brave souls testing preview builds
and reporting issues - we appreciate your support!

---

### How to Upgrade to Version 8:

We recommend reading the
[migration guide docs](https://docs.sentry.io/platforms/javascript/migration/v7-to-v8/#migration-codemod) to find out
how to address any breaking changes in your code for your specific platform or framework.

To automate upgrading to v8 as much as possible, use our migration codemod `@sentry/migr8`:

```sh
npx @sentry/migr8@latest
```

All deprecations from the v7 cycle, with the exception of `getCurrentHub()`, have been removed and can no longer be used
in v8. If you have an advanced Sentry SDK setup, we additionally recommend reading the
[in-depth migration guide](./MIGRATION.md) in our repo which highlights all changes with additional details and
information.

The rest of this changelog highlights the most important (breaking) changes and links to more detailed information.

### Version Support

With v8, we dropped support for several old runtimes and browsers

**Node SDKs:** The Sentry JavaScript SDK v8 now supports **Node.js 14.8.0 or higher**. This applies to `@sentry/node`
and all of our node-based server-side sdks (`@sentry/nextjs`, `@sentry/remix`, etc.). Furthermore, version 8 now ships
with full support for ESM-based node apps using **Node.js 18.19.0 or higher**.

**Browser SDKs:** The browser SDKs now require
[**ES2018+**](https://caniuse.com/?feats=mdn-javascript_builtins_regexp_dotall,js-regexp-lookbehind,mdn-javascript_builtins_regexp_named_capture_groups,mdn-javascript_builtins_regexp_property_escapes,mdn-javascript_builtins_symbol_asynciterator,mdn-javascript_functions_method_definitions_async_generator_methods,mdn-javascript_grammar_template_literals_template_literal_revision,mdn-javascript_operators_destructuring_rest_in_objects,mdn-javascript_operators_destructuring_rest_in_arrays,promise-finally)
compatible browsers. New minimum browser versions:

- Chrome 71
- Edge 79
- Safari 12.1, iOS Safari 12.2
- Firefox 65
- Opera 58
- Samsung Internet 10

For more details, please see the
[version support section in our migration guide](./MIGRATION.md#1-version-support-changes).

### Initializing Server-side SDKs (Node, Bun, Deno, Serverless):

In v8, we support a lot more node-based packages than before. In order to ensure auto-instrumentation works, the SDK now
needs to be imported and initialized before any other import in your code.

We recommend creating a new file (e.g. `instrumentation.js`) to import and initialize the SDK. Then, import the file on
top of your entry file or detailed instructions, check our updated SDK setup docs
[initializing the SDK in v8](https://docs.sentry.io/platforms/javascript/guides/node/).

### Performance Monitoring Changes

The API around performance monitoring and tracing has been streamlined, and we've added support for more integrations
out of the box.

- [Performance Monitoring API](./MIGRATION.md#performance-monitoring-api)
- [Performance Monitoring Integrations](./MIGRATION.md#performance-monitoring-integrations)

### Functional Integrations

Integrations are now simple functions instead of classes. Class-based integrations
[have been removed](./MIGRATION.md#removal-of-class-based-integrations):

```javascript
// old (v7)
Sentry.init({
  integrations: [new Sentry.BrowserTracing()],
});

// new (v8)
Sentry.init({
  integrations: [Sentry.browserTracingIntegration()],
});
```

### Package removal

The following packages have been removed or replaced and will no longer be published:

- [`@sentry/hub`](./MIGRATION.md#sentryhub)
- [`@sentry/tracing`](./MIGRATION.md#sentrytracing)
- [`@sentry/integrations`](./MIGRATION.md#sentryintegrations)
- [`@sentry/serverless`](./MIGRATION.md#sentryserverless)
- [`@sentry/replay`](./MIGRATION.md#sentryreplay)

### Changes since `8.0.0-rc.3`

- **feat(nextjs): Remove `transpileClientSDK` (#11978)**

  As we are dropping support for Internet Explorer 11 and other other older browser versions wih version `8.0.0`, we are
  also removing the `transpileClientSDK` option from the Next.js SDK. If you need to support these browser versions,
  please configure Webpack and Next.js to down-compile the SDK.

- **feat(serverless): Do not include performance integrations by default (#11998)**

  To keep Lambda bundle size reasonable, the SDK no longer ships with all performance (database) integrations by
  default. Add the Sentry integrations of the databases and other tools you're using manually to your `Sentry.init` call
  by following
  [this guide](https://docs.sentry.io/platforms/javascript/configuration/integrations/#modifying-default-integrations).
  Note that this change does not apply if you use the SDK with the Sentry AWS Lambda layer.

- feat(feedback): Simplify public css configuration for feedback (#11985)
- fix(feedback): Check for empty user (#11993)
- fix(replay): Fix type for `replayCanvasIntegration` (#11995)
- fix(replay): Fix user activity not being updated in `start()` (#12001)

## 8.0.0-rc.3

### Important Changes

- **feat(bun): Add Bun Global Unhandled Handlers (#11960)**

The Bun SDK will now capture global unhandled errors.

### Other Changes

- feat(node): Log process and thread info on initialisation (#11972)
- fix(aws-serverless): Include ESM artifacts in package (#11973)
- fix(browser): Only start `http.client` spans if there is an active parent span (#11974)
- fix(feedback): Improve CSS theme variable names and layout (#11964)
- fix(node): Ensure `execArgv` are not sent to worker threads (#11963)
- ref(feedback): Simplify feedback function params (#11957)

## 8.0.0-rc.2

### Important Changes

- **feat(node): Register ESM patching hooks in init for supported Node.js versions**

This release includes adds support for ESM when `Sentry.init()` is called within a module imported via the `--import`
Node.js flag:

```sh
node --import ./your-file-with-sentry-init.mjs your-app.mjs
```

Note that the SDK only supports ESM for node versions `18.19.0` and above, and `20.6.0` above.

### Other Changes

- deps(node): Bump `@opentelemetry/core` to `1.24.1` and `@opentelemetry/instrumentation` to `0.51.1` (#11941)
- feat(connect): Warn if connect is not instrumented (#11936)
- feat(express): Warn if express is not instrumented (#11930)
- feat(fastify): Warn if fastify is not instrumented (#11917)
- feat(hapi): Warn if hapi is not instrumented (#11937)
- feat(koa): Warn if koa is not instrumented (#11931)
- fix(browser): Continuously record CLS web vital (#11934)
- fix(feedback): Pick user from any scope (#11928)
- fix(node): Fix cron instrumentation and add tests (#11811)

## 8.0.0-rc.1

This release contains no changes and was done for technical purposes. This version is considered stable.

For the sake of completeness this changelog entry includes the changes from the previous release candidate:

We recommend to read the detailed [migration guide](https://docs.sentry.io/platforms/javascript/migration/v7-to-v8/) in
the docs.

### Important Changes

- **feat(node): Support hapi v21 & fix E2E test (#11906)**

We now support hapi v21 and added tests for it.

- **feat(node): Warn if ESM mode is detected (#11914)**

When running Sentry in ESM mode, we will now warn you that this is not supported as of now. We are working on ensuring
support with ESM builds.

### Other Changes

- feat(feedback): Iterate on css for better scrolling & resizing when browser is small (#11893)
- fix(node): Ensure prisma integration creates valid DB spans (#11908)
- fix(node): Include loader hook files in package.json (#11911)

## 8.0.0-rc.0

This is the first release candidate of Sentry JavaScript SDK v8.

We recommend to read the detailed [migration guide](https://docs.sentry.io/platforms/javascript/migration/v7-to-v8/) in
the docs.

### Important Changes

- **feat(node): Support hapi v21 & fix E2E test (#11906)**

We now support hapi v21 and added tests for it.

- **feat(node): Warn if ESM mode is detected (#11914)**

When running Sentry in ESM mode, we will now warn you that this is not supported as of now. We are working on ensuring
support with ESM builds.

### Other Changes

- feat(feedback): Iterate on css for better scrolling & resizing when browser is small (#11893)
- fix(node): Ensure prisma integration creates valid DB spans (#11908)
- fix(node): Include loader hook files in package.json (#11911)

## 8.0.0-beta.6

This beta release contains various bugfixes and improvements for the v8 beta cycle.

- feat: Add `tunnel` support to multiplexed transport (#11806)
- feat: Export `spanToBaggageHeader` utility (#11881)
- feat(browser): Disable standalone `http.client` spans (#11879)
- feat(ember): Update ember dependencies (#11753)
- feat(fedback): Convert CDN bundles to use async feedback for lower bundle sizes (#11791)
- feat(feedback): Add `captureFeedback` method (#11428)
- feat(feedback): Have screenshot by default (#11839)
- feat(integrations): Add zod integration (#11144)
- feat(ioredis): Add integration for `ioredis` (#11856)
- feat(nextjs): Add transaction name to scope of server component (#11850)
- feat(nextjs): Be smarter in warning about old ways of init configuration (#11882)
- feat(nextjs): Set transaction names on scope for route handlers and generation functions (#11869)
- feat(node): Support Node 22 (#11871)
- fix(angular): Run tracing calls outside Angular (#11748)
- fix(feedback): Be consistent about whether screenshot should and can render (#11859)
- fix(nestjs): Ensure Nest.js interceptor works with non-http context (#11880)
- fix(node): Fix nest.js error handler (#11874)
- fix(react): Fix react router v4/v5 instrumentation (#11855)
- ref: Add geo location types (#11847)

## 8.0.0-beta.5

This beta release contains various bugfixes and improvements for the v8 beta cycle.

### Important Changes

- **feat(svelte): Add Svelte 5 support (#11807)**

We now officially support Svelte 5.

- **feat(browser): Send standalone fetch and XHR spans if there's no active parent span (#11783)**

Starting with this version, spans for outgoing fetch/xhr requests will be captured even if no pageload/navigation span
is ongoing. This means that you will be able to have a more complete trace, especially for web applications that make a
lot of HTTP requests on longer lived pages.

### Other Changes

- feat(astro): Add `transactionName` to isolation scope for requests (#11786)
- feat(browser): Create standalone INP spans via `startInactiveSpan` (#11788)
- feat(core): Add `trace` envelope header to span envelope (#11699)
- feat(core): Add options to start standalone (segment) spans via `start*Span` APIs (#11696)
- feat(core): Set default scope for BaseClient methods (#11775)
- feat(core): Wrap cron `withMonitor` callback in `withIsolationScope` (#11797)
- feat(feedback): New feedback button design (#11641)
- feat(nextjs): Add `transactionName` to isolation scope for Next.js server side features (#11782)
- feat(nextjs): Mute webpack warnings about critical dependencies inside `@opentelemetry/instrumentation` (#11810)
- feat(node): Upgrade @prisma/instrumentation to 5.13.0 (#11779)
- feat(react): type error as unknown in ErrorBoundary (#11819)
- feat(remix): Add `wrapHandleErrorWithSentry` (#10370)
- feat(remix): Set `formData` as `action` span data. (#10836)
- feat(remix): Update scope `transactionName` for Remix server features (#11784)
- fix(angular): Call `showReportDialog` in root context (#11703)
- fix(core): Capture only failed console.assert calls (#11799)
- fix(ember): Ensure unnecessary spans are avoided (#11846)
- fix(feedback): Clarify the difference between createWidget and create Form in the feedback public api (#11838)
- fix(feedback): Fix feedback type (#11787)
- fix(feedback): Vendor preact into bundle (#11845)
- fix(remix): Rethrow `loader`, `action` and `documentRequest` errors (#11793)
- ref: Always return an immediately generated event ID from `captureException()`, `captureMessage()`, and
  `captureEvent()` (#11805)
- ref(core): Remove transaction name extraction from `requestDataIntegration` (#11513)
- ref(svelte): Use `onlyIfParent` for recording component update spans (#11809)

## 8.0.0-beta.4

### Important Changes

- **feat(browser): Add INP support for v8 (#11650)**

INP web vital support was now forward-ported to version 8. Recording of INP data is enabled by default.

- **feat(core): Increase default transport buffer size from 30 to 64 (#11764)**

The default limit of queued events to be sent was increased from 30 to 64 events. You may observe a higher memory
footprint of the SDK. You can override this limit by setting the `transportOptions.bufferSize` option in
`Sentry.init()`.

- **feat(replay): Add "maxCanvasSize" option for replay canvases (#11617)**

A `maxCanvasSize` option was added to the `replayCanvasIntegration` to disallow capturing of canvases larger than a
certain size. This value defaults to `1280` which will not capture canvases bigger than 1280x1280 pixels.

### Other Changes

- deps: Downgrade `@opentelemetry/instrumentation-http` to `0.48.0` (#11745)
- deps(nextjs): Remove unnecessary and faulty `@opentelemetry/api` dependency from Next.js package (#11717)
- feat(aws): Add OTEL based integrations (#11548)
- feat(core): Ensure trace context only includes relevant data (#11713)
- feat(deps): Bump @opentelemetry/instrumentation-fastify from 0.33.0 to 0.35.0 (#11690)
- feat(deps): Bump @opentelemetry/instrumentation-graphql from 0.37.0 to 0.39.0 (#11692)
- feat(deps): Bump @opentelemetry/instrumentation-http from 0.48.0 to 0.50.0 (#11725)
- feat(deps): Bump @opentelemetry/instrumentation-mongoose from 0.35.0 to 0.37.0 (#11693)
- feat(deps): Bump @opentelemetry/instrumentation-mysql2 from 0.35.0 to 0.37.0 (#11726)
- feat(deps): Bump @opentelemetry/instrumentation-nestjs-core from 0.34.0 to 0.36.0 (#11727)
- feat(deps): Bump @opentelemetry/sdk-metrics from 1.21.0 to 1.23.0 (#11695)
- feat(deps): Bump @prisma/instrumentation from 5.9.0 to 5.12.1 (#11724)
- feat(feedback): Create async bundles and code to resolve helper integrations (#11621)
- feat(nextjs): Sample out low-quality spans on older Next.js versions (#11722)
- feat(opentelemetry): Support new http method attribute (#11756)
- feat(opentelemetry): Use rest args for addOpenTelemetryInstrumentation (#11721)
- feat(replay): Upgrade rrweb packages to 2.15.0 (#11736)
- fix(browser): Ensure `lazyLoadIntegration` works in NPM mode (#11673)
- fix(browser): Set custom sentry source correctly (#11735)
- fix(ember): Do not create rendering spans without transaction (#11749)
- fix(serverless): Check if cloud event callback is a function (#9044) (#11701)
- ref(nextjs): Remove unnecessary logic to filter symbolification/sentry spans (#11714)

## 8.0.0-beta.3

### Important Changes

- **feat(opentelemetry): Add `addOpenTelemetryInstrumentation` (#11667)**

A utility function `addOpenTelemetryInstrumentation` was added that allows for the registration of instrumentations that
conform to the OpenTelemetry JS API without having to specify `@opentelemetry/instrumentation` as a dependency.

- **ref(core): Don't start transaction for trpc middleware (#11697)**

Going forward, the Sentry `trpcMiddleware` will only create spans. Previously it used to always create a transaction.
This change was made to integrate more nicely with the HTTP instrumentation added in earlier versions to avoid creating
unnecessary transactions.

### Other Changes

- feat(nextjs): Instrument outgoing http requests (#11685)
- feat(opentelemetry): Remove setupGlobalHub (#11668)
- fix: Missing ErrorEvent export are added to node, browser, bun, deno, vercel-edge sub-packages (#11649)
- fix(nextjs): Do not sample next spans if they have remote parent (#11680)
- fix(nextjs): Re-enable OTEL fetch instrumentation and disable Next.js fetch instrumentation (#11686)
- fix(node): Ensure DSC on envelope header uses root span (#11683)
- ref(browser): Streamline pageload span creation and scope handling (#11679)
- ref(core): Directly use endSession (#11669)

## 8.0.0-beta.2

### Important Changes

- **feat(browser): Update `propagationContext` on `spanEnd` to keep trace consistent**

To ensure consistency throughout a route's duration, we update the scope's propagation context when the initial page
load or navigation span ends. This keeps span-specific attributes like the sampled decision and dynamic sampling context
on the scope, even after the transaction has ended.

- **fix(browser): Don't assume window.document is available (#11602)**

We won't assume `window.dodument` is available in the browser SDKs anymore. This should prevent errors in environments
where `window.document` is not available (such as web workers).

### Other changes

- feat(core): Add `server.address` to browser `http.client` spans (#11634)
- feat(opentelemetry): Update OTEL packages & relax some version ranges (#11580)
- feat(deps): bump @opentelemetry/instrumentation-hapi from 0.34.0 to 0.36.0 (#11496)
- feat(deps): bump @opentelemetry/instrumentation-koa from 0.37.0 to 0.39.0 (#11495)
- feat(deps): bump @opentelemetry/instrumentation-pg from 0.38.0 to 0.40.0 (#11494)
- feat(nextjs): Skip OTEL root spans emitted by Next.js (#11623)
- feat(node): Collect Local Variables via a worker (#11586)
- fix(nextjs): Escape Next.js' OpenTelemetry instrumentation (#11625)
- fix(feedback): Fix timeout on feedback submission (#11619)
- fix(node): Allow use of `NodeClient` without calling `init` (#11585)
- fix(node): Ensure DSC is correctly set in envelope headers (#11628)

## 8.0.0-beta.1

This is the first beta release of Sentry JavaScript SDK v8. With this release, there are no more planned breaking
changes for the v8 cycle.

Read the [in-depth migration guide](./MIGRATION.md) to find out how to address any breaking changes in your code. All
deprecations from the v7 cycle, with the exception of `getCurrentHub()`, have been removed and can no longer be used in
v8.

### Version Support

The Sentry JavaScript SDK v8 now supports Node.js 14.8.0 or higher. This applies to `@sentry/node` and all of our
node-based server-side sdks (`@sentry/nextjs`, `@sentry/remix`, etc.).

The browser SDKs now require
[ES2018+](https://caniuse.com/?feats=mdn-javascript_builtins_regexp_dotall,js-regexp-lookbehind,mdn-javascript_builtins_regexp_named_capture_groups,mdn-javascript_builtins_regexp_property_escapes,mdn-javascript_builtins_symbol_asynciterator,mdn-javascript_functions_method_definitions_async_generator_methods,mdn-javascript_grammar_template_literals_template_literal_revision,mdn-javascript_operators_destructuring_rest_in_objects,mdn-javascript_operators_destructuring_rest_in_arrays,promise-finally)
compatible browsers. New minimum browser versions:

- Chrome 63
- Edge 79
- Safari/iOS Safari 12
- Firefox 58
- Opera 50
- Samsung Internet 8.2

For more details, please see the [version support section in migration guide](./MIGRATION.md#1-version-support-changes).

### Package removal

The following packages will no longer be published

- [@sentry/hub](./MIGRATION.md#sentryhub)
- [@sentry/tracing](./MIGRATION.md#sentrytracing)
- [@sentry/integrations](./MIGRATION.md#sentryintegrations)
- [@sentry/serverless](./MIGRATION.md#sentryserverless)
- [@sentry/replay](./MIGRATION.md#sentryreplay)

### Initializing Server-side SDKs (Node, Bun, Next.js, SvelteKit, Astro, Remix):

Initializing the SDKs on the server-side has been simplified. More details in our migration docs about
[initializing the SDK in v8](./MIGRATION.md/#initializing-the-node-sdk).

### Performance Monitoring Changes

The API around performance monitoring and tracing has been vastly improved, and we've added support for more
integrations out of the box.

- [Performance Monitoring API](./MIGRATION.md#performance-monitoring-api)
- [Performance Monitoring Integrations](./MIGRATION.md#performance-monitoring-integrations)

### Important Changes since v8.0.0-alpha.9

- **feat(browser): Create spans as children of root span by default (#10986)**

Because execution context isolation in browser environments does not work reliably, we deciced to keep a flat span
hierarchy by default in v8.

- **feat(core): Deprecate `addTracingExtensions` (#11579)**

Instead of calling `Sentry.addTracingExtensions()` if you want to use performance in a browser SDK without using
`browserTracingIntegration()`, you should now call `Sentry.registerSpanErrorInstrumentation()`.

- **feat(core): Implement `suppressTracing` (#11468)**

You can use the new `suppressTracing` API to ensure a given callback will not generate any spans:

```js
return Sentry.suppressTracing(() => {
  // Ensure this fetch call does not generate a span
  return fetch('/my-url');
});
```

- **feat: Rename ESM loader hooks to `import` and `loader` (#11498)**

We renamed the loader hooks for better clarity:

```sh
# For Node.js <= 18.18.2
node --loader=@sentry/node/loader app.js

# For Node.js >= 18.19.0
node --import=@sentry/node/import app.js
```

- **feat(node): Do not exit process by default when other `onUncaughtException` handlers are registered in
  `onUncaughtExceptionIntegration` (#11532)**

In v8, we will no longer exit the node process by default if other uncaught exception handlers have been registered by
the user.

- **Better handling of transaction name for errors**

We improved the way we keep the transaction name for error events, even when spans are not sampled or performance is
disabled.

- feat(fastify): Update scope `transactionName` when handling request (#11447)
- feat(hapi): Update scope `transactionName` when handling request (#11448)
- feat(koa): Update scope `transactionName` when creating router span (#11476)
- feat(sveltekit): Update scope transactionName when handling server-side request (#11511)
- feat(nestjs): Update scope transaction name with parameterized route (#11510)

### Removal/Refactoring of deprecated functionality

- feat(core): Remove `getCurrentHub` from `AsyncContextStrategy` (#11581)
- feat(core): Remove `getGlobalHub` export (#11565)
- feat(core): Remove `Hub` class export (#11560)
- feat(core): Remove most Hub class exports (#11536)
- feat(nextjs): Remove webpack 4 support (#11605)
- feat(vercel-edge): Stop using hub (#11539)

### Other Changes

- feat: Hoist `getCurrentHub` shim to core as `getCurrentHubShim` (#11537)
- feat(core): Add default behaviour for `rewriteFramesIntegration` in browser (#11535)
- feat(core): Ensure replay envelopes are sent in order when offline (#11413)
- feat(core): Extract errors from props in unkown inputs (#11526)
- feat(core): Update metric normalization (#11518)
- feat(feedback): Customize feedback placeholder text color (#11417)
- feat(feedback): Maintain v7 compat in the @sentry-internal/feedback package (#11461)
- feat(next): Handle existing root spans for isolation scope (#11479)
- feat(node): Ensure tracing without performance (TWP) works (#11564)
- feat(opentelemetry): Export `getRequestSpanData` (#11508)
- feat(opentelemetry): Remove otel.attributes in context (#11604)
- feat(ratelimit): Add metrics rate limit (#11538)
- feat(remix): Skip span creation for `OPTIONS` and `HEAD` requests. (#11149)
- feat(replay): Merge packages together & ensure bundles are built (#11552)
- feat(tracing): Adds span envelope and datacategory (#11534)
- fix(browser): Ensure pageload trace remains active after pageload span finished (#11600)
- fix(browser): Ensure tracing without performance (TWP) works (#11561)
- fix(nextjs): Fix `tunnelRoute` matching logic for hybrid cloud (#11576)
- fix(nextjs): Remove Http integration from Next.js (#11304)
- fix(node): Ensure isolation scope is correctly cloned for non-recording spans (#11503)
- fix(node): Make fastify types more broad (#11544)
- fix(node): Send ANR events without scope if event loop blocked indefinitely (#11578)
- fix(tracing): Fixes latest route name and source not updating correctly (#11533)
- ref(browser): Move browserTracing into browser pkg (#11484)
- ref(feedback): Configure font size (#11437)
- ref(feedback): Refactor Feedback types into @sentry/types and reduce the exported surface area (#11355)

## 8.0.0-beta.0

This release failed to publish correctly. Use 8.0.0-beta.1 instead.

## 8.0.0-alpha.9

This is the eighth alpha release of Sentry JavaScript SDK v8, which includes a variety of breaking changes.

Read the [in-depth migration guide](./MIGRATION.md) to find out how to address any breaking changes in your code.

### Important Changes

- **feat: Add @sentry-internal/browser-utils (#11381)**

A big part of the browser-runtime specific exports of the internal `@sentry/utils` package were moved into a new package
`@sentry-internal/browser-utils`. If you imported any API from `@sentry/utils` (which is generally not recommended but
necessary for some workarounds), please check that your import statements still point to existing exports after
upgrading.

- **feat: Add loader file to node-based SDKs to support ESM monkeypatching (#11338)**

When using ESM, it is necessary to use a "loader" to be able to instrument certain third-party packages and Node.js API.
The server-side SDKs now ship with a set of ESM loader hooks, that should be used when using ESM. Use them as follows:

```sh
# For Node.js <= 18.18.2
node --experimental-loader=@sentry/node/hook your-app.js

# For Node.js >= 18.19.0
node --import=@sentry/node/register your-app.js
```

Please note that due to an upstream bug, these loader hooks will currently crash or simply not work. We are planning to
fix this in upcoming versions of the SDK - definitely before a stable version 8 release.

- **feat(node): Add Koa error handler (#11403)**
- **feat(node): Add NestJS error handler (#11375)**

The Sentry SDK now exports integrations and error middlewares for Koa (`koaIntegration()`, `setupKoaErrorHandler()`) and
NestJS (`setupNestErrorHandler()`) that can be used to instrument your Koa and NestJS applications with error
monitoring.

### Removal/Refactoring of deprecated functionality

- feat(core): Remove hub check in isSentryRequestUrl (#11407)
- feat(opentelemetry): Remove top level startActiveSpan (#11380)
- feat(types): `beforeSend` and `beforeSendTransaction` breaking changes (#11354)
- feat(v8): Remove all class based integrations (#11345)
- feat(v8/core): Remove span.attributes top level field (#11378)
- ref: Remove convertIntegrationFnToClass (#11343)
- ref(node): Remove the old `node` package (#11322)
- ref(tracing): Remove `span.startChild()` (#11376)
- ref(v8): Remove `addRequestDataToTransaction` util (#11369)
- ref(v8): Remove `args` on `HandlerDataXhr` (#11373)
- ref(v8): Remove `getGlobalObject` utility method (#11372)
- ref(v8): Remove `metadata` on transaction (#11397)
- ref(v8): Remove `pushScope`, `popScope`, `isOlderThan`, `shouldSendDefaultPii` from hub (#11404)
- ref(v8): Remove `shouldCreateSpanForRequest` from vercel edge options (#11371)
- ref(v8): Remove deprecated `_reportAllChanges` option (#11393)
- ref(v8): Remove deprecated `scope.getTransaction()` (#11365)
- ref(v8): Remove deprecated methods on scope (#11366)
- ref(v8): Remove deprecated span & transaction properties (#11400)
- ref(v8): Remove Transaction concept (#11422)

### Other Changes

- feat: Add `trpcMiddleware` back to serverside SDKs (#11374)
- feat: Implement timed events & remove `transaction.measurements` (#11398)
- feat(browser): Bump web-vitals to 3.5.2 (#11391)
- feat(feedback): Add `getFeedback` utility to get typed feedback instance (#11331)
- feat(otel): Do not sample `options` and `head` requests (#11467)
- feat(remix): Update scope `transactionName` when resolving route (#11420)
- feat(replay): Bump `rrweb` to 2.12.0 (#11314)
- feat(replay): Use data sentry element as fallback for the component name (#11383)
- feat(sveltekit): Update scope `transactionName` when pageload route name is updated (#11406)
- feat(tracing-internal): Reset propagation context on navigation (#11401)
- feat(types): Add View Hierarchy types (#11409)
- feat(utils): Use `globalThis` (#11351)
- feat(vue): Update scope's `transactionName` when resolving a route (#11423)
- fix(core): unref timer to not block node exit (#11430)
- fix(node): Fix baggage propagation (#11363)
- fix(web-vitals): Check for undefined navigation entry (#11311)
- ref: Set preserveModules to true for browser packages (#11452)
- ref(core): Remove duplicate logic in scope.update (#11384)
- ref(feedback): Add font family style to actor (#11432)
- ref(feedback): Add font family to buttons (#11414)
- ref(gcp-serverless): Remove setting `.__sentry_transaction` (#11346)
- ref(nextjs): Replace multiplexer with conditional exports (#11442)

## 8.0.0-alpha.8

This is a partially broken release and was superseded by version `8.0.0-alpha.9`.

## 8.0.0-alpha.7

This is the seventh alpha release of Sentry JavaScript SDK v8, which includes a variety of breaking changes.

Read the [in-depth migration guide](./MIGRATION.md) to find out how to address any breaking changes in your code.

### Important Changes

- **feat(nextjs): Use OpenTelemetry for performance monitoring and tracing (#11016)**

We now use OpenTelemetry under the hood to power performance monitoring and tracing in the Next.js SDK.

- **feat(v8/gatsby): Update SDK initialization for gatsby (#11292)**

In v8, you cannot initialize the SDK anymore via Gatsby plugin options. Instead, you have to configure the SDK in a
`sentry.config.js` file.

We also removed the automatic initialization of `browserTracingIntegration`. You now have to add this integration
yourself.

### Removal/Refactoring of deprecated functionality

- feat(v8): Remove addGlobalEventProcessor (#11255)
- feat(v8): Remove deprecated span id fields (#11180)
- feat(v8): Remove makeMain export (#11278)
- feat(v8/core): Remove deprecated span.sampled (#11274)
- feat(v8/core): Remove getActiveTransaction (#11280)
- feat(v8/core): Remove spanMetadata field (#11271)
- feat(v8/ember): Remove deprecated StartTransactionFunction (#11270)
- feat(v8/replay): Remove deprecated replay options (#11268)
- feat(v8/svelte): Remove deprecated componentTrackingPreprocessor export (#11277)
- ref: Remove more usages of getCurrentHub in the codebase (#11281)
- ref(core): Remove `scope.setSpan()` and `scope.getSpan()` methods (#11051)
- ref(profiling-node): Remove usage of getCurrentHub (#11275)
- ref(v8): change integration.setupOnce signature (#11238)
- ref: remove node-experimental references (#11290)

### Other Changes

- feat(feedback): Make "required" text for input elements configurable (#11152) (#11153)
- feat(feedback): Update user feedback screenshot and cropping to align with designs (#11227)
- feat(nextjs): Remove `runtime` and `vercel` tags (#11291)
- feat(node): Add scope to ANR events (#11256)
- feat(node): Do not include `prismaIntegration` by default (#11265)
- feat(node): Ensure `tracePropagationTargets` are respected (#11285)
- feat(node): Simplify `SentrySpanProcessor` (#11273)
- feat(profiling): Use OTEL powered node package (#11239)
- feat(utils): Allow text encoder/decoder polyfill from global **SENTRY** (#11283)
- fix(nextjs): Show misconfiguration warning (no `instrumentation.ts`) (#11266)
- fix(node): Add logs when node-fetch cannot be instrumented (#11289)
- fix(node): Skip capturing Hapi Boom error responses. (#11151)
- fix(node): Use `suppressTracing` to avoid capturing otel spans (#11288)
- fix(opentelemetry): Do not stomp span status when `startSpan` callback throws (#11170)

## 8.0.0-alpha.6

This version did not publish correctly due to a configuration issue.

## 8.0.0-alpha.5

This is the fifth alpha release of Sentry JavaScript SDK v8, which includes a variety of breaking changes.

Read the [in-depth migration guide](./MIGRATION.md) to find out how to address any breaking changes in your code.

### Important Changes

- **feat(nextjs): Remove `client.(server|client).config.ts` functionality in favor of `instrumentation.ts` (#11059)**
  - feat(nextjs): Bump minimum required Next.js version to `13.2.0` (#11097)

With version 8 of the SDK we will no longer support the use of `sentry.server.config.ts` and `sentry.edge.config.ts`
files. Instead, please initialize the Sentry Next.js SDK for the serverside in a
[Next.js instrumentation hook](https://nextjs.org/docs/app/building-your-application/optimizing/instrumentation).
**`sentry.client.config.ts|js` is still supported and encouraged for initializing the clientside SDK.** Please see the
[Migration Guide](./MIGRATION.md#updated-the-recommended-way-of-calling-sentryinit) for more details.

In addition, the Next.js SDK now requires a minimum Next.js version of `13.2.0`.

- **feat(v8/angular): Merge angular and angular-ivy packages and start Angular support at v14 (#11091)**

The `@sentry/angular-ivy` package has been removed. The `@sentry/angular` package now supports Ivy by default and
requires at least Angular 14. See the [Migration Guide](./MIGRATION.md#removal-of-sentryangular-ivy-package) for more
details.

### Removal/Refactoring of deprecated functionality

- feat(aws-serverless): Remove deprecated `rethrowAfterCapture` option (#11126)
- feat(node): Remove deprecated/duplicate/unused definitions (#11120)
- feat(v8): Remove deprecated integration methods on client (#11134)
- feat(v8/browser): Remove class export for linked errors (#11129)
- feat(v8/browser): Remove deprecated wrap export (#11127)
- feat(v8/core): Remove deprecated client.setupIntegrations method (#11179)
- feat(v8/core): Remove deprecated integration classes (#11132)
- feat(v8/ember): Remove InitSentryForEmber export (#11202)
- feat(v8/nextjs): Remove usage of class integrations (#11182)
- feat(v8/replay): Delete deprecated types (#11177)
- feat(v8/utils): Remove deprecated util functions (#11143)
- ref(node): Remove class based export for local variable integration (#11128)

### Other Changes

- feat(browser): Make fetch the default transport for offline (#11209)
- feat(core): Filter out noisy GoogleTag error by default (#11208)
- feat(deps): Bump @sentry/cli from 2.30.0 to 2.30.2 (#11168)
- feat(nextjs): Prefix webpack plugin log messages with runtime (#11173)
- feat(node-profiling): Output ESM and remove Sentry deps from output (#11135)
- feat(node): Allow Anr worker to be stopped and restarted (#11214)
- feat(node): Support `tunnel` option for ANR (#11163)
- feat(opentelemetry): Do not capture exceptions for timed events (#11221)
- feat(serverless): Add Node.js 20 to compatible runtimes (#11103)
- feat(sveltekit): Switch to Otel-based `@sentry/node` package (#11075)
- fix(attachments): Add missing `view_hierarchy` attachment type (#11197)
- fix(build): Ensure tree shaking works properly for ESM output (#11122)
- fix(feedback): Only allow screenshots in secure contexts (#11188)
- fix(feedback): Reduce force layout in screenshots (#11181)
- fix(feedback): Smoother cropping experience and better UI (#11165)
- fix(feedback): Fix screenshot black bars in Safari (#11233)
- fix(metrics): use correct statsd data category (#11184)
- fix(metrics): use web-vitals ttfb calculation (#11185)
- fix(node): Export `initOpenTelemetry` (#11158)
- fix(node): Clear ANR timer on stop (#11229)
- fix(node): Time zone handling for `cron` (#11225)
- fix(node): Use unique variable for ANR context transfer (#11161)
- fix(opentelemetry): Do not stomp span error status (#11169)
- fix(types): Fix incorrect `sampled` type on `Transaction` (#11115)

## 8.0.0-alpha.4

This is the fourth Alpha release of the v8 cycle, which includes a variety of breaking changes.

Read the [in-depth migration guide](./MIGRATION.md) to find out how to address any breaking changes in your code.

### Important Changes

- **feat: Set required node version to >=14.18.0 for all packages (#10968)**

The minimum Node version required for the SDK is now `14.18.0`.

- **Serverless SDK Changes**
  - feat(google-cloud): Add @sentry/google-cloud package (#10993)
  - feat(v8): Add @sentry/aws-serverless package (#11052)
  - feat(v8): Rename gcp package to `@sentry/google-cloud-serverless` (#11065)

`@sentry/serverless` is no longer published, and is replaced by two new packages: `@sentry/google-cloud-serverless` and
`@sentry/aws-serverless`. These packages are now the recommended way to instrument serverless functions. See the
[migration guide](./MIGRATION.md#sentryserverless) for more details.

- **build(bundles): Use ES2017 for bundles (drop ES5 support) (#10911)**

The Browser SDK and CDN bundles now emits ES2017 compatible code and drops support for IE11. This also means that the
Browser SDKs (`@sentry/browser`, `@sentry/react`, `@sentry/vue`, etc.) requires the fetch API to be available in the
environment. If you need to support older browsers, please transpile your code to ES5 using babel or similar and add
required polyfills.

New minimum supported browsers:

- Chrome 58
- Edge 15
- Safari/iOS Safari 11
- Firefox 54
- Opera 45
- Samsung Internet 7.2

### Removal/Refactoring of deprecated functionality

- feat(browser): Remove IE parser from the default stack parsers (#11035)
- feat(bun/v8): Remove all deprecations from Bun SDK (#10971)
- feat(core): Remove `startTransaction` export (#11015)
- feat(v8/core): Move addTracingHeadersToFetchRequest and instrumentFetchRequest to core (#10918)
- feat(v8/deno): Remove deprecations from deno SDK (#10972)
- feat(v8/remix): Remove remixRouterInstrumentation (#10933)
- feat(v8/replay): Opt-in options for `unmask` and `unblock` (#11049)
- feat(v8/tracing): Delete BrowserTracing class (#10919)
- feat(v8/vercel-edge): Remove vercel-edge sdk deprecations (#10974)
- feat(replay/v8): Delete deprecated `replaySession` and `errorSampleRates` (#11045)
- feat(v8): Remove deprecated Replay, Feedback, ReplayCanvas exports (#10814)
- ref: Remove `spanRecorder` and all related code (#10977)
- ref: Remove deprecated `origin` field on span start options (#11058)
- ref: Remove deprecated properties from `startSpan` options (#11054)
- ref(core): Remove `startTransaction` & `finishTransaction` hooks (#11008)
- ref(nextjs): Remove `sentry` field in Next.js config as a means of configuration (#10839)
- ref(nextjs): Remove last internal deprecations (#11019)
- ref(react): Streamline browser tracing integrations & remove old code (#11012)
- ref(svelte): Remove `startChild` deprecations (#10956)
- ref(sveltekit): Update trace propagation & span options (#10838)
- ref(v8/angular): Remove instrumentAngularRouting and fix tests (#11021)

### Other Changes

- feat: Ensure `getRootSpan()` does not rely on transaction (#10979)
- feat: Export `getSpanDescendants()` everywhere (#10924)
- feat: Make ESM output valid Node ESM (#10928)
- feat: Remove tags from spans & transactions (#10809)
- feat(angular): Update scope `transactionName` when route is resolved (#11043)
- feat(angular/v8): Change decorator naming and add `name` parameter (#11057)
- feat(astro): Update `@sentry/astro` to use OpenTelemetry (#10960)
- feat(browser): Remove `HttpContext` integration class (#10987)
- feat(browser): Use idle span for browser tracing (#10957)
- feat(build): Allow passing Sucrase options for rollup (#10747)
- feat(build): Core packages into single output files (#11030)
- feat(core): Allow custom tracing implementations (#11003)
- feat(core): Allow metrics aggregator per client (#10949)
- feat(core): Decouple `scope.transactionName` from root spans (#10991)
- feat(core): Ensure trace APIs always return a span (#10942)
- feat(core): Implement `startIdleSpan` (#10934)
- feat(core): Move globals to `__SENTRY__` singleton (#11034)
- feat(core): Move more scope globals to `__SENTRY__` (#11074)
- feat(core): Undeprecate setTransactionName (#10966)
- feat(core): Update `continueTrace` to be callback-only (#11044)
- feat(core): Update `spanToJSON` to handle OTEL spans (#10922)
- feat(deps): bump @sentry/cli from 2.29.1 to 2.30.0 (#11024)
- feat(feedback): New feedback integration with screenshots (#10590)
- feat(nextjs): Bump Webpack Plugin to version 2 and rework config options (#10978)
- feat(nextjs): Support Hybrid Cloud DSNs with `tunnelRoute` option (#10959)
- feat(node): Add `setupFastifyErrorHandler` utility (#11061)
- feat(node): Rephrase wording in http integration JSDoc (#10947)
- feat(opentelemetry): Do not use SentrySpan & Transaction classes (#10982)
- feat(opentelemetry): Remove hub from context (#10983)
- feat(opentelemetry): Use core `getRootSpan` functionality (#11004)
- feat(profiling-node): Refactor deprecated methods & non-hook variant (#10984)
- feat(react): Update scope's `transactionName` in React Router instrumentations (#11048)
- feat(remix): Refactor to use new performance APIs (#10980)
- feat(remix): Update remix SDK to be OTEL-powered (#11031)
- feat(sveltekit): Export `unstable_sentryVitePluginOptions` for full Vite plugin customization (#10930)
- feat(v8/bun): Update @sentry/bun to use OTEL node (#10997)
- fix(ember): Ensure browser tracing is correctly lazy loaded (#11026)
- fix(nextjs): Use passthrough `createReduxEnhancer` on server (#11005)
- fix(node): Add missing core re-exports (#10931)
- fix(node): Correct SDK name (#10961)
- fix(node): Do not assert in vendored proxy code (#11011)
- fix(node): Export spotlightIntegration from OTEL node (#10973)
- fix(node): support undici headers as strings or arrays (#10938)
- fix(opentelemetry): Fix span & sampling propagation (#11092)
- fix(react): Passes the fallback function through React's createElement function (#10623)
- fix(react): Set `handled` value in ErrorBoundary depending on fallback (#10989)
- fix(types): Add `addScopeListener` to `Scope` interface (#10952)
- fix(types): Add `AttachmentType` and use for envelope `attachment_type` property (#10946)
- fix(types): Remove usage of `allowSyntheticDefaultImports` (#11073)
- fix(v8/utils): Stack parser skip frames (not lines of stack string) (#10560)
- ref(angular): Refactor usage of `startChild` (#11056)
- ref(browser): Store browser metrics as attributes instead of tags (#10823)
- ref(browser): Update `scope.transactionName` on pageload and navigation span creation (#10992)
- ref(browser): Update browser metrics to avoid deprecations (#10943)
- ref(browser): Update browser profiling to avoid deprecated APIs (#11007)
- ref(feedback): Move UserFeedback type into feedback.ts (#11032)
- ref(nextjs): Clean up browser tracing integration (#11022)
- ref(node-experimental): Refactor usage of `startChild()` (#11047)
- ref(node): Use new performance APIs in legacy `http` & `undici` (#11055)
- ref(opentelemetry): Remove parent span map (#11014)
- ref(opentelemetry): Remove span metadata handling (#11020)

Work in this release contributed by @MFoster and @jessezhang91. Thank you for your contributions!

## 8.0.0-alpha.3

This alpha was released in an incomplete state. We recommend skipping this release and using the `8.0.0-alpha.4` release
instead.

## 8.0.0-alpha.2

This alpha release fixes a build problem that prevented 8.0.0-alpha.1 from being properly released.

### Important Changes

- **feat: Remove `@sentry/opentelemetry-node` package (#10906)**

The `@sentry/opentelemetry-node` package has been removed. Instead, you can either use `@sentry/node` with built-in
OpenTelemetry support, or use `@sentry/opentelemetry` to manually connect Sentry with OpenTelemetry.

### Removal/Refactoring of deprecated functionality

- ref: Refactor some deprecated `startSpan` options (#10825)
- feat(v8/core): remove void from transport return (#10794)
- ref(integrations): Delete deprecated class integrations (#10887)

### Other Changes

- feat(core): Use serialized spans in transaction event (#10912)
- feat(deps): bump @sentry/cli from 2.28.6 to 2.29.1 (#10908)
- feat(node): Allow to configure `skipOpenTelemetrySetup` (#10907)
- feat(esm): Import rather than require `inspector` (#10910)
- fix(browser): Don't use chrome variable name (#10874)
- chore(sveltekit): Fix punctuation in a console.log (#10895)
- fix(opentelemetry): Ensure DSC propagation works correctly (#10904)
- feat(browser): Exclude span exports from non-performance CDN bundles (#10879)
- ref: Refactor span status handling to be OTEL compatible (#10871)
- feat(core): Fix span scope handling & transaction setting (#10886)
- ref(ember): Avoid namespace import to hopefully resolve minification issue (#10885)

Work in this release contributed by @harish-talview & @bfontaine. Thank you for your contributions!

## 8.0.0-alpha.1

This is the first Alpha release of the v8 cycle, which includes a variety of breaking changes.

Read the [in-depth migration guide](./MIGRATION.md) to find out how to address any breaking changes in your code.

### Important Changes

**- feat(node): Make `@sentry/node` powered by OpenTelemetry (#10762)**

The biggest change is the switch to use OpenTelemetry under the hood in `@sentry/node`. This brings with it a variety of
changes:

- There is now automated performance instrumentation for Express, Fastify, Nest.js and Koa. You can remove any
  performance and request isolation code you previously wrote manually for these frameworks.
- All performance instrumention is enabled by default, and will only take effect if the instrumented package is used.
  You don't need to use `autoDiscoverNodePerformanceMonitoringIntegrations()` anymore.
- You need to ensure to call `Sentry.init()` _before_ you import any other packages. Otherwise, the packages cannot be
  instrumented:

```js
const Sentry = require('@sentry/node');
Sentry.init({
  dsn: '...',
  // ... other config here
});
// now require other things below this!
const http = require('http');
const express = require('express');
// ....
```

- Currently, we only support CJS-based Node application out of the box. There is experimental ESM support, see
  [the instructions](./packages/node-experimental/README.md#esm-support).
- `startTransaction` and `span.startChild()` are no longer supported. This is due to the underlying change to
  OpenTelemetry powered performance instrumentation. See
  [docs on the new performance APIs](./docs/v8-new-performance-apis.md) for details.

Related changes:

- feat(node-experimental): Add missing re-exports (#10679)
- feat(node-experimental): Move `defaultStackParser` & `getSentryRelease` (#10722)
- feat(node-experimental): Move `errorHandler` (#10728)
- feat(node-experimental): Move cron code over (#10742)
- feat(node-experimental): Move integrations from node (#10743)
- feat(node-experimental): Properly set request & session on http requests (#10676)
- feat(opentelemetry): Support `forceTransaction` in OTEL (#10807)
- feat(opentelemetry): Align span options with core span options (#10761)
- feat(opentelemetry): Do not capture span events as breadcrumbs (#10612)
- feat(opentelemetry): Ensure DSC & attributes are correctly set (#10806)
- feat(opentelemetry): Fix & align isolation scope usage in node-experimental (#10570)
- feat(opentelemetry): Merge node-experimental changes into opentelemetry (#10689)
- ref(node-experimental): Cleanup re-exports (#10741)
- ref(node-experimental): Cleanup tracing intergations (#10730)
- ref(node-experimental): Copy transport & client to node-experimental (#10720)
- ref(node-experimental): Remove custom `isInitialized` (#10607)
- ref(node-experimental): Remove custom hub & scope (#10616)
- ref(node-experimental): Remove deprecated class integrations (#10675)
- ref(node-experimental): Rename `errorHandler` to `expressErrorHandler` (#10746)
- ref(node-integration-tests): Migrate to new Http integration (#10765)
- ref(node): Align semantic attribute handling (#10827)

**- feat: Remove `@sentry/integrations` package (#10799)**

This package is no longer published. You can instead import these pluggable integrations directly from your SDK package
(e.g. `@sentry/browser` or `@sentry/react`).

**- feat: Remove `@sentry/hub` package (#10783)**

This package is no longer published. You can instead import directly from your SDK package (e.g. `@sentry/react` or
`@sentry/node`).

**- feat(v8): Remove @sentry/tracing (#10625)**

This package is no longer published. You can instead import directly from your SDK package (e.g. `@sentry/react` or
`@sentry/node`).

**- feat: Set required node version to >=14.8.0 for all packages (#10834)**

The minimum required node version is now 14.8+. If you need support for older node versions, you can stay on the v7
branch.

**- Removed class-based integrations**

We have removed most of the deprecated class-based integrations. Instead, you can use the functional styles:

```js
import * as Sentry from '@sentry/browser';
// v7
Sentry.init({
  integrations: [new Sentry.BrowserTracing()],
});
// v8
Sentry.init({
  integrations: [new Sentry.browserTracingIntegration()],
});
```

- ref: Remove `BrowserTracing` (#10653)
- feat(v8/node): Remove LocalVariables class integration (#10558)
- feat(v8/react): Delete react router exports (#10532)
- feat(v8/vue): Remove all deprecated exports from vue (#10533)
- feat(v8/wasm): Remove deprecated exports (#10552)

**- feat(v8/browser): Remove XHR transport (#10703)**

We have removed the XHR transport, and are instead using the fetch-based transport now by default. This means that if
you are using Sentry in a browser environment without fetch, you'll need to either provide a fetch polyfill, or provide
a custom transport to Sentry.

**- feat(sveltekit): Update `@sentry/vite-plugin` to 2.x and adjust options API (#10813)**

We have updated `@sentry/sveltekit` to use the latest version of `@sentry/vite-plugin`, which lead to changes in
configuration options.

### Other Changes

- feat: Ensure `withActiveSpan` is exported everywhere (#10878)
- feat: Allow passing `null` to `withActiveSpan` (#10717)
- feat: Implement new Async Context Strategy (#10647)
- feat: Remove `hub` from global, `hub.run` & hub utilities (#10718)
- feat: Update default trace propagation targets logic in the browser (#10621)
- feat: Ignore ResizeObserver and undefined error (#10845)
- feat(browser): Export `getIsolationScope` and `getGlobalScope` (#10658)
- feat(browser): Prevent initialization in browser extensions (#10844)
- feat(core): Add metric summaries to spans (#10554)
- feat(core): Decouple metrics aggregation from client (#10628)
- feat(core): Lookup client on current scope, not hub (#10635)
- feat(core): Make `setXXX` methods set on isolation scope (#10678)
- feat(core): Make custom tracing methods return spans & set default op (#10633)
- feat(core): Make global `addBreadcrumb` write to the isolation scope instead of current scope (#10586)
- feat(core): Remove health check transaction filters (#10818)
- feat(core): Streamline custom hub creation for node-experimental (#10555)
- feat(core): Update `addEventProcessor` to add to isolation scope (#10606)
- feat(core): Update `Sentry.addBreadcrumb` to skip hub (#10601)
- feat(core): Use global `TextEncoder` and `TextDecoder` (#10701)
- feat(deps): bump @sentry/cli from 2.26.0 to 2.28.0 (#10496)
- feat(deps): bump @sentry/cli from 2.28.0 to 2.28.5 (#10620)
- feat(deps): bump @sentry/cli from 2.28.5 to 2.28.6 (#10727)
- feat(integrations): Capture error arguments as exception regardless of level in `captureConsoleIntegration` (#10744)
- feat(metrics): Remove metrics method from `BaseClient` (#10789)
- feat(node): Remove unnecessary URL imports (#10860)
- feat(react): Drop support for React 15 (#10115)
- feat(remix): Add Vite dev-mode support to Express instrumentation. (#10784)
- fix: Export session API (#10711)
- fix(angular-ivy): Add `exports` field to `package.json` (#10569)
- fix(angular): Ensure navigations always create a transaction (#10646)
- fix(core): Add lost scope tests & fix update case (#10738)
- fix(core): Fix scope capturing via `captureContext` function (#10735)
- fix(feedback): Replay breadcrumb for feedback events was incorrect (#10536)
- fix(nextjs): Remove `webpack://` prefix more broadly from source map `sources` field (#10642)
- fix(node): import `worker_threads` and fix node v14 types (#10791)
- fix(node): Record local variables with falsy values, `null` and `undefined` (#10821)
- fix(stacktrace): Always use `?` for anonymous function name (#10732)
- fix(sveltekit): Avoid capturing Http 4xx errors on the client (#10571)
- fix(sveltekit): Ensure navigations and redirects always create a new transaction (#10656)
- fix(sveltekit): Properly await sourcemaps flattening (#10602)
- fix(types): Improve attachment type (#10832)
- fx(node): Fix anr worker check (#10719)
- ref: Cleanup browser profiling integration (#10766)
- ref: Collect child spans references via non-enumerable on Span object (#10715)
- ref: Make scope setters on hub only write to isolation scope (#10572)
- ref: Store runtime on isolation scope (#10657)
- ref(astro): Put request as SDK processing metadata instead of span data (#10840)
- ref(core): Always use a (default) ACS (#10644)
- ref(core): Make `on` and `emit` required on client (#10603)
- ref(core): Make remaining client methods required (#10605)
- ref(core): Rename `Span` class to `SentrySpan` (#10687)
- ref(core): Restructure hub exports (#10639)
- ref(core): Skip hub in top level `captureXXX` methods (#10688)
- ref(core): Allow `number` as span `traceFlag` (#10855)
- ref(core): Remove `status` field from Span (#10856)
- ref(remix): Make `@remix-run/router` a dependency. (#10479)
- ref(replay): Use `beforeAddBreadcrumb` hook instead of scope listener (#10600)
- ref(sveltekit): Hard-pin Vite plugin version (#10843)

### Other Deprecation Removals/Changes

We have also removed or updated a variety of deprecated APIs.

- feat(v8): Remove `extractTraceparentData` export (#10559)
- feat(v8): Remove defaultIntegrations deprecated export (#10691)
- feat(v8): Remove deprecated `span.isSuccess` method (#10699)
- feat(v8): Remove deprecated `traceHeaders` method (#10776)
- feat(v8): Remove deprecated addInstrumentationHandler (#10693)
- feat(v8): Remove deprecated configureScope call (#10565)
- feat(v8): Remove deprecated runWithAsyncContext API (#10780)
- feat(v8): Remove deprecated spanStatusfromHttpCode export (#10563)
- feat(v8): Remove deprecated trace and startActiveSpan methods (#10593)
- feat(v8): Remove requestData deprecations (#10626)
- feat(v8): Remove Severity enum (#10551)
- feat(v8): Remove span.origin (#10753)
- feat(v8): Remove span.toTraceparent method (#10698)
- feat(v8): Remove usage of span.description and span.name (#10697)
- feat(v8): Update eventFromUnknownInput to only use client (#10692)
- feat(v8/astro): Remove deprecated exports from Astro SDK (#10611)
- feat(v8/browser): Remove `_eventFromIncompleteOnError` usage (#10553)
- feat(v8/browser): Remove XHR transport (#10703)
- feat(v8/browser): Rename TryCatch integration to `browserApiErrorsIntegration` (#10755)
- feat(v8/core): Remove deprecated setHttpStatus (#10774)
- feat(v8/core): Remove deprecated updateWithContext method (#10800)
- feat(v8/core): Remove getters for span.op (#10767)
- feat(v8/core): Remove span.finish call (#10773)
- feat(v8/core): Remove span.instrumenter and instrumenter option (#10769)
- feat(v8/ember): Remove deprecated exports (#10535)
- feat(v8/integrations): Remove deprecated exports (#10556)
- feat(v8/node): Remove deepReadDirSync export (#10564)
- feat(v8/node): Remove deprecated anr methods (#10562)
- feat(v8/node): Remove getModuleFromFilename export (#10754)
- feat(core): Remove deprecated props from `Span` interface (#10854)
- fix(v8): Remove deprecated tracing config (#10870)
- ref: Make `setupOnce` optional in integrations (#10729)
- ref: Migrate transaction source from metadata to attributes (#10674)
- ref: Refactor remaining `makeMain` usage (#10713)
- ref(astro): Remove deprecated Replay and BrowserTracing (#10768)
- feat(core): Remove deprecated `scope.applyToEvent()` method (#10842)
- ref(integrations): Remove offline integration (#9456)
- ref(nextjs): Remove all deprecated API (#10549)
- ref: Remove `lastEventId` (#10585)
- ref: Remove `reuseExisting` option for ACS (#10645)
- ref: Remove `tracingOrigins` options (#10614)
- ref: Remove deprecated `showReportDialog` APIs (#10609)
- ref: Remove usage of span tags (#10808)
- ref: Remove user segment (#10575)

## 7.x

A full list of changes in the `7.x` release of the SDK can be found in the [7.x Changelog](./docs/changelog/v7.md).

## 6.x

A full list of changes in the `6.x` release of the SDK can be found in the [6.x Changelog](./docs/changelog/v6.md).

## 5.x

A full list of changes in the `5.x` release of the SDK can be found in the [5.x Changelog](./docs/changelog/v5.md).

## 4.x

A full list of changes in the `4.x` release of the SDK can be found in the [4.x Changelog](./docs/changelog/v4.md).<|MERGE_RESOLUTION|>--- conflicted
+++ resolved
@@ -10,11 +10,10 @@
 
 - "You miss 100 percent of the chances you don't take. — Wayne Gretzky" — Michael Scott
 
-<<<<<<< HEAD
-## 8.37.0-alpha.0
+## 8.38.0-alpha.0
 
 - debug statement for large events (>1MB)
-=======
+
 ## 8.37.1
 
 - feat(deps): Bump @opentelemetry/instrumentation from 0.53.0 to 0.54.0 for @sentry/opentelemetry ([#14187](https://github.com/getsentry/sentry-javascript/pull/14187))
@@ -68,7 +67,6 @@
 - fix(node): Make sure `modulesIntegration` does not crash esm apps ([#14169](https://github.com/getsentry/sentry-javascript/pull/14169))
 
 Work in this release was contributed by @rexxars. Thank you for your contribution!
->>>>>>> a91a5ba7
 
 ## 8.36.0
 
