--- conflicted
+++ resolved
@@ -10,35 +10,6 @@
 
 - "You miss 100 percent of the chances you don't take. — Wayne Gretzky" — Michael Scott
 
-<<<<<<< HEAD
-## 8.36.0-alpha.2
-
-This is considered an internal release and the following commit will never be released to production tag:
-
-- Log when we add events >= 1MB and add to compression buffer to track total events in buffer
-- Change replay logger calls to be debug level by default and do not create replay breadcrumbs for them. This is so that
-  we can log inside of addEvent without triggering false positives for exceeding buffer size errors.
-
-## 8.36.0-alpha.1
-
-This is considered an internal release and the following commit will never be released to production tag:
-
-- debug(replay): Remove noisy log that is causing event buffer overflow as well
-  ([#14069](https://github.com/getsentry/sentry-javascript/pull/14069))
-
-## 8.36.0-alpha.0
-
-This is considered an internal release and the following commit will never be released to production tag:
-
-- **debug(replay): Add debugging statements around event buffer**
-  ([#14014](https://github.com/getsentry/sentry-javascript/pull/14014))
-
-Also includes the following unreleased changes:
-
-- fix(nextjs): Await flush in api handlers ([#14023](https://github.com/getsentry/sentry-javascript/pull/14023))
-- fix(solidstart): Use production server for e2e tests
-  ([#14033](https://github.com/getsentry/sentry-javascript/pull/14033))
-=======
 ## 8.36.0
 
 ### Important Changes
@@ -74,7 +45,6 @@
 - fix(replay): Fix `onError` callback ([#14002](https://github.com/getsentry/sentry-javascript/pull/14002))
 - perf(otel): Only calculate current timestamp once ([#14094](https://github.com/getsentry/sentry-javascript/pull/14094))
 - test(browser-integration): Add sentry DSN route handler by default ([#14095](https://github.com/getsentry/sentry-javascript/pull/14095))
->>>>>>> 984a6bdc
 
 ## 8.35.0
 
