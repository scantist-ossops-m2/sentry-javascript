--- conflicted
+++ resolved
@@ -10,15 +10,13 @@
 
 - "You miss 100 percent of the chances you don't take. — Wayne Gretzky" — Michael Scott
 
-<<<<<<< HEAD
-## 8.38.0-alpha.0
+Work in this release was contributed by @Zen-cronic. Thank you for your contribution!
+
+Work in this release was contributed by @grahamhency, @Zen-cronic, @gilisho and @phuctm97. Thank you for your contributions!
+
+## 8.39.0-dev.0
 
 - debug statement for large events (>1MB)
-=======
-Work in this release was contributed by @Zen-cronic. Thank you for your contribution!
-
-Work in this release was contributed by @grahamhency, @Zen-cronic, @gilisho and @phuctm97. Thank you for your contributions!
->>>>>>> 0aa7f1d8
 
 ## 8.37.1
 
