--- conflicted
+++ resolved
@@ -1,10 +1,6 @@
 {
   "name": "@sentry/types",
-<<<<<<< HEAD
-  "version": "8.36.0-alpha.1",
-=======
   "version": "8.36.0",
->>>>>>> 984a6bdc
   "description": "Types for all Sentry JavaScript SDKs",
   "repository": "git://github.com/getsentry/sentry-javascript.git",
   "homepage": "https://github.com/getsentry/sentry-javascript/tree/master/packages/types",
