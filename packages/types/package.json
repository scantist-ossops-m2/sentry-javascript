{
  "name": "@sentry/types",
<<<<<<< HEAD
  "version": "8.35.0-beta.0",
=======
  "version": "8.35.0",
>>>>>>> 7e39d046
  "description": "Types for all Sentry JavaScript SDKs",
  "repository": "git://github.com/getsentry/sentry-javascript.git",
  "homepage": "https://github.com/getsentry/sentry-javascript/tree/master/packages/types",
  "author": "Sentry",
  "license": "MIT",
  "engines": {
    "node": ">=14.18"
  },
  "files": [
    "/build"
  ],
  "main": "build/cjs/index.js",
  "module": "build/esm/index.js",
  "types": "build/types/index.d.ts",
  "exports": {
    "./package.json": "./package.json",
    ".": {
      "import": {
        "types": "./build/types/index.d.ts",
        "default": "./build/esm/index.js"
      },
      "require": {
        "types": "./build/types/index.d.ts",
        "default": "./build/cjs/index.js"
      }
    }
  },
  "typesVersions": {
    "<4.9": {
      "build/types/index.d.ts": [
        "build/types-ts3.8/index.d.ts"
      ]
    }
  },
  "publishConfig": {
    "access": "public"
  },
  "scripts": {
    "build": "run-p build:transpile build:types",
    "build:dev": "yarn build",
    "build:transpile": "rollup -c rollup.npm.config.mjs",
    "build:types": "run-s build:types:core build:types:downlevel",
    "build:types:core": "tsc -p tsconfig.types.json",
    "build:types:downlevel": "yarn downlevel-dts build/types build/types-ts3.8 --to ts3.8",
    "build:watch": "run-p build:transpile:watch build:types:watch",
    "build:dev:watch": "yarn build:watch",
    "build:transpile:watch": "rollup -c rollup.npm.config.mjs --watch",
    "build:types:watch": "tsc -p tsconfig.types.json --watch",
    "build:tarball": "npm pack",
    "clean": "rimraf build sentry-types-*.tgz",
    "lint": "eslint . --format stylish",
    "fix": "eslint . --format stylish --fix",
    "yalc:publish": "yalc publish --push --sig"
  },
  "volta": {
    "extends": "../../package.json"
  },
  "sideEffects": false
}<|MERGE_RESOLUTION|>--- conflicted
+++ resolved
@@ -1,10 +1,6 @@
 {
   "name": "@sentry/types",
-<<<<<<< HEAD
-  "version": "8.35.0-beta.0",
-=======
   "version": "8.35.0",
->>>>>>> 7e39d046
   "description": "Types for all Sentry JavaScript SDKs",
   "repository": "git://github.com/getsentry/sentry-javascript.git",
   "homepage": "https://github.com/getsentry/sentry-javascript/tree/master/packages/types",
