--- conflicted
+++ resolved
@@ -1,10 +1,6 @@
 {
   "name": "@sentry-internal/replay-canvas",
-<<<<<<< HEAD
-  "version": "8.36.0-alpha.1",
-=======
   "version": "8.36.0",
->>>>>>> 984a6bdc
   "description": "Replay canvas integration",
   "main": "build/npm/cjs/index.js",
   "module": "build/npm/esm/index.js",
@@ -72,17 +68,10 @@
     "@sentry-internal/rrweb": "2.28.0"
   },
   "dependencies": {
-<<<<<<< HEAD
-    "@sentry-internal/replay": "8.36.0-alpha.1",
-    "@sentry/core": "8.36.0-alpha.1",
-    "@sentry/types": "8.36.0-alpha.1",
-    "@sentry/utils": "8.36.0-alpha.1"
-=======
     "@sentry-internal/replay": "8.36.0",
     "@sentry/core": "8.36.0",
     "@sentry/types": "8.36.0",
     "@sentry/utils": "8.36.0"
->>>>>>> 984a6bdc
   },
   "engines": {
     "node": ">=14.18"
