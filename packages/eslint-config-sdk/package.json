{
  "name": "@sentry-internal/eslint-config-sdk",
<<<<<<< HEAD
  "version": "8.35.0-beta.0",
=======
  "version": "8.35.0",
>>>>>>> 7e39d046
  "description": "Official Sentry SDK eslint config",
  "repository": "git://github.com/getsentry/sentry-javascript.git",
  "homepage": "https://github.com/getsentry/sentry-javascript/tree/master/packages/eslint-config-sdk",
  "author": "Sentry",
  "license": "MIT",
  "keywords": [
    "eslint",
    "eslint-config",
    "sentry"
  ],
  "engines": {
    "node": ">=14.18"
  },
  "files": [
    "/src"
  ],
  "main": "src/index.js",
  "publishConfig": {
    "access": "public"
  },
  "dependencies": {
<<<<<<< HEAD
    "@sentry-internal/eslint-plugin-sdk": "8.35.0-beta.0",
    "@sentry-internal/typescript": "8.35.0-beta.0",
=======
    "@sentry-internal/eslint-plugin-sdk": "8.35.0",
    "@sentry-internal/typescript": "8.35.0",
>>>>>>> 7e39d046
    "@typescript-eslint/eslint-plugin": "^5.48.0",
    "@typescript-eslint/parser": "^5.48.0",
    "eslint-config-prettier": "^6.11.0",
    "eslint-plugin-deprecation": "^1.5.0",
    "eslint-plugin-import": "^2.22.0",
    "eslint-plugin-jest": "^27.2.2",
    "eslint-plugin-jsdoc": "^30.0.3",
    "eslint-plugin-simple-import-sort": "^5.0.3"
  },
  "peerDependencies": {
    "eslint": ">=5"
  },
  "devDependencies": {
    "eslint": "7.32.0"
  },
  "scripts": {
    "clean": "yarn rimraf sentry-internal-eslint-config-sdk-*.tgz",
    "build:tarball": "npm pack",
    "circularDepCheck": "madge --circular src/index.js"
  },
  "volta": {
    "extends": "../../package.json"
  }
}<|MERGE_RESOLUTION|>--- conflicted
+++ resolved
@@ -1,10 +1,6 @@
 {
   "name": "@sentry-internal/eslint-config-sdk",
-<<<<<<< HEAD
-  "version": "8.35.0-beta.0",
-=======
   "version": "8.35.0",
->>>>>>> 7e39d046
   "description": "Official Sentry SDK eslint config",
   "repository": "git://github.com/getsentry/sentry-javascript.git",
   "homepage": "https://github.com/getsentry/sentry-javascript/tree/master/packages/eslint-config-sdk",
@@ -26,13 +22,8 @@
     "access": "public"
   },
   "dependencies": {
-<<<<<<< HEAD
-    "@sentry-internal/eslint-plugin-sdk": "8.35.0-beta.0",
-    "@sentry-internal/typescript": "8.35.0-beta.0",
-=======
     "@sentry-internal/eslint-plugin-sdk": "8.35.0",
     "@sentry-internal/typescript": "8.35.0",
->>>>>>> 7e39d046
     "@typescript-eslint/eslint-plugin": "^5.48.0",
     "@typescript-eslint/parser": "^5.48.0",
     "eslint-config-prettier": "^6.11.0",
