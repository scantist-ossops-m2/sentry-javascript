{
  "name": "@sentry-internal/eslint-config-sdk",
<<<<<<< HEAD
  "version": "8.36.0-alpha.1",
=======
  "version": "8.36.0",
>>>>>>> 984a6bdc
  "description": "Official Sentry SDK eslint config",
  "repository": "git://github.com/getsentry/sentry-javascript.git",
  "homepage": "https://github.com/getsentry/sentry-javascript/tree/master/packages/eslint-config-sdk",
  "author": "Sentry",
  "license": "MIT",
  "keywords": [
    "eslint",
    "eslint-config",
    "sentry"
  ],
  "engines": {
    "node": ">=14.18"
  },
  "files": [
    "/src"
  ],
  "main": "src/index.js",
  "publishConfig": {
    "access": "public"
  },
  "dependencies": {
<<<<<<< HEAD
    "@sentry-internal/eslint-plugin-sdk": "8.36.0-alpha.1",
    "@sentry-internal/typescript": "8.36.0-alpha.1",
=======
    "@sentry-internal/eslint-plugin-sdk": "8.36.0",
    "@sentry-internal/typescript": "8.36.0",
>>>>>>> 984a6bdc
    "@typescript-eslint/eslint-plugin": "^5.48.0",
    "@typescript-eslint/parser": "^5.48.0",
    "eslint-config-prettier": "^6.11.0",
    "eslint-plugin-deprecation": "^1.5.0",
    "eslint-plugin-import": "^2.22.0",
    "eslint-plugin-jest": "^27.2.2",
    "eslint-plugin-jsdoc": "^30.0.3",
    "eslint-plugin-simple-import-sort": "^5.0.3"
  },
  "peerDependencies": {
    "eslint": ">=5"
  },
  "devDependencies": {
    "eslint": "7.32.0"
  },
  "scripts": {
    "clean": "yarn rimraf sentry-internal-eslint-config-sdk-*.tgz",
    "build:tarball": "npm pack",
    "circularDepCheck": "madge --circular src/index.js"
  },
  "volta": {
    "extends": "../../package.json"
  }
}<|MERGE_RESOLUTION|>--- conflicted
+++ resolved
@@ -1,10 +1,6 @@
 {
   "name": "@sentry-internal/eslint-config-sdk",
-<<<<<<< HEAD
-  "version": "8.36.0-alpha.1",
-=======
   "version": "8.36.0",
->>>>>>> 984a6bdc
   "description": "Official Sentry SDK eslint config",
   "repository": "git://github.com/getsentry/sentry-javascript.git",
   "homepage": "https://github.com/getsentry/sentry-javascript/tree/master/packages/eslint-config-sdk",
@@ -26,13 +22,8 @@
     "access": "public"
   },
   "dependencies": {
-<<<<<<< HEAD
-    "@sentry-internal/eslint-plugin-sdk": "8.36.0-alpha.1",
-    "@sentry-internal/typescript": "8.36.0-alpha.1",
-=======
     "@sentry-internal/eslint-plugin-sdk": "8.36.0",
     "@sentry-internal/typescript": "8.36.0",
->>>>>>> 984a6bdc
     "@typescript-eslint/eslint-plugin": "^5.48.0",
     "@typescript-eslint/parser": "^5.48.0",
     "eslint-config-prettier": "^6.11.0",
