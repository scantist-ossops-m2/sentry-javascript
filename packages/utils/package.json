--- conflicted
+++ resolved
@@ -1,10 +1,6 @@
 {
   "name": "@sentry/utils",
-<<<<<<< HEAD
-  "version": "8.35.0-beta.0",
-=======
   "version": "8.35.0",
->>>>>>> 7e39d046
   "description": "Utilities for all Sentry JavaScript SDKs",
   "repository": "git://github.com/getsentry/sentry-javascript.git",
   "homepage": "https://github.com/getsentry/sentry-javascript/tree/master/packages/utils",
@@ -43,11 +39,7 @@
     "access": "public"
   },
   "dependencies": {
-<<<<<<< HEAD
-    "@sentry/types": "8.35.0-beta.0"
-=======
     "@sentry/types": "8.35.0"
->>>>>>> 7e39d046
   },
   "devDependencies": {
     "@types/array.prototype.flat": "^1.2.1",
