{
  "name": "@sentry-internal/browser-utils",
<<<<<<< HEAD
  "version": "8.36.0-alpha.1",
=======
  "version": "8.36.0",
>>>>>>> 984a6bdc
  "description": "Browser Utilities for all Sentry JavaScript SDKs",
  "repository": "git://github.com/getsentry/sentry-javascript.git",
  "homepage": "https://github.com/getsentry/sentry-javascript/tree/master/packages/browser-utils",
  "author": "Sentry",
  "license": "MIT",
  "engines": {
    "node": ">=14.18"
  },
  "files": [
    "/build"
  ],
  "main": "build/cjs/index.js",
  "module": "build/esm/index.js",
  "types": "build/types/index.d.ts",
  "exports": {
    "./package.json": "./package.json",
    ".": {
      "import": {
        "types": "./build/types/index.d.ts",
        "default": "./build/esm/index.js"
      },
      "require": {
        "types": "./build/types/index.d.ts",
        "default": "./build/cjs/index.js"
      }
    }
  },
  "typesVersions": {
    "<4.9": {
      "build/types/index.d.ts": [
        "build/types-ts3.8/index.d.ts"
      ]
    }
  },
  "publishConfig": {
    "access": "public"
  },
  "dependencies": {
<<<<<<< HEAD
    "@sentry/core": "8.36.0-alpha.1",
    "@sentry/types": "8.36.0-alpha.1",
    "@sentry/utils": "8.36.0-alpha.1"
=======
    "@sentry/core": "8.36.0",
    "@sentry/types": "8.36.0",
    "@sentry/utils": "8.36.0"
>>>>>>> 984a6bdc
  },
  "scripts": {
    "build": "run-p build:transpile build:types",
    "build:dev": "yarn build",
    "build:transpile": "rollup -c rollup.npm.config.mjs",
    "build:types": "run-s build:types:core build:types:downlevel",
    "build:types:core": "tsc -p tsconfig.types.json",
    "build:types:downlevel": "yarn downlevel-dts build/types build/types-ts3.8 --to ts3.8",
    "build:watch": "run-p build:transpile:watch build:types:watch",
    "build:dev:watch": "run-p build:transpile:watch build:types:watch",
    "build:transpile:watch": "rollup -c rollup.npm.config.mjs --watch",
    "build:types:watch": "tsc -p tsconfig.types.json --watch",
    "build:tarball": "npm pack",
    "clean": "rimraf build coverage sentry-internal-browser-utils-*.tgz",
    "fix": "eslint . --format stylish --fix",
    "lint": "eslint . --format stylish",
    "test:unit": "jest",
    "test": "jest",
    "test:watch": "jest --watch",
    "yalc:publish": "yalc publish --push --sig"
  },
  "volta": {
    "extends": "../../package.json"
  },
  "sideEffects": false
}<|MERGE_RESOLUTION|>--- conflicted
+++ resolved
@@ -1,10 +1,6 @@
 {
   "name": "@sentry-internal/browser-utils",
-<<<<<<< HEAD
-  "version": "8.36.0-alpha.1",
-=======
   "version": "8.36.0",
->>>>>>> 984a6bdc
   "description": "Browser Utilities for all Sentry JavaScript SDKs",
   "repository": "git://github.com/getsentry/sentry-javascript.git",
   "homepage": "https://github.com/getsentry/sentry-javascript/tree/master/packages/browser-utils",
@@ -43,15 +39,9 @@
     "access": "public"
   },
   "dependencies": {
-<<<<<<< HEAD
-    "@sentry/core": "8.36.0-alpha.1",
-    "@sentry/types": "8.36.0-alpha.1",
-    "@sentry/utils": "8.36.0-alpha.1"
-=======
     "@sentry/core": "8.36.0",
     "@sentry/types": "8.36.0",
     "@sentry/utils": "8.36.0"
->>>>>>> 984a6bdc
   },
   "scripts": {
     "build": "run-p build:transpile build:types",
