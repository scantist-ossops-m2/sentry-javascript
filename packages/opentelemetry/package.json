--- conflicted
+++ resolved
@@ -1,10 +1,6 @@
 {
   "name": "@sentry/opentelemetry",
-<<<<<<< HEAD
-  "version": "8.35.0-beta.0",
-=======
   "version": "8.35.0",
->>>>>>> 7e39d046
   "description": "Official Sentry utilities for OpenTelemetry",
   "repository": "git://github.com/getsentry/sentry-javascript.git",
   "homepage": "https://github.com/getsentry/sentry-javascript/tree/master/packages/opentelemetry",
@@ -43,15 +39,9 @@
     "access": "public"
   },
   "dependencies": {
-<<<<<<< HEAD
-    "@sentry/core": "8.35.0-beta.0",
-    "@sentry/types": "8.35.0-beta.0",
-    "@sentry/utils": "8.35.0-beta.0"
-=======
     "@sentry/core": "8.35.0",
     "@sentry/types": "8.35.0",
     "@sentry/utils": "8.35.0"
->>>>>>> 7e39d046
   },
   "peerDependencies": {
     "@opentelemetry/api": "^1.9.0",
