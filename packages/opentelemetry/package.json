{
  "name": "@sentry/opentelemetry",
<<<<<<< HEAD
  "version": "8.36.0-alpha.1",
=======
  "version": "8.36.0",
>>>>>>> 984a6bdc
  "description": "Official Sentry utilities for OpenTelemetry",
  "repository": "git://github.com/getsentry/sentry-javascript.git",
  "homepage": "https://github.com/getsentry/sentry-javascript/tree/master/packages/opentelemetry",
  "author": "Sentry",
  "license": "MIT",
  "engines": {
    "node": ">=14.18"
  },
  "files": [
    "/build"
  ],
  "main": "build/cjs/index.js",
  "module": "build/esm/index.js",
  "types": "build/types/index.d.ts",
  "exports": {
    "./package.json": "./package.json",
    ".": {
      "import": {
        "types": "./build/types/index.d.ts",
        "default": "./build/esm/index.js"
      },
      "require": {
        "types": "./build/types/index.d.ts",
        "default": "./build/cjs/index.js"
      }
    }
  },
  "typesVersions": {
    "<4.9": {
      "build/types/index.d.ts": [
        "build/types-ts3.8/index.d.ts"
      ]
    }
  },
  "publishConfig": {
    "access": "public"
  },
  "dependencies": {
<<<<<<< HEAD
    "@sentry/core": "8.36.0-alpha.1",
    "@sentry/types": "8.36.0-alpha.1",
    "@sentry/utils": "8.36.0-alpha.1"
=======
    "@sentry/core": "8.36.0",
    "@sentry/types": "8.36.0",
    "@sentry/utils": "8.36.0"
>>>>>>> 984a6bdc
  },
  "peerDependencies": {
    "@opentelemetry/api": "^1.9.0",
    "@opentelemetry/core": "^1.25.1",
    "@opentelemetry/instrumentation": "^0.53.0",
    "@opentelemetry/sdk-trace-base": "^1.26.0",
    "@opentelemetry/semantic-conventions": "^1.27.0"
  },
  "devDependencies": {
    "@opentelemetry/api": "^1.9.0",
    "@opentelemetry/context-async-hooks": "^1.25.1",
    "@opentelemetry/core": "^1.25.1",
    "@opentelemetry/sdk-trace-base": "^1.26.0",
    "@opentelemetry/semantic-conventions": "^1.27.0"
  },
  "scripts": {
    "build": "run-p build:transpile build:types",
    "build:dev": "yarn build",
    "build:transpile": "rollup -c rollup.npm.config.mjs",
    "build:types": "run-s build:types:core build:types:downlevel",
    "build:types:core": "tsc -p tsconfig.types.json",
    "build:types:downlevel": "yarn downlevel-dts build/types build/types-ts3.8 --to ts3.8",
    "build:watch": "run-p build:transpile:watch build:types:watch",
    "build:dev:watch": "yarn build:watch",
    "build:transpile:watch": "rollup -c rollup.npm.config.mjs --watch",
    "build:types:watch": "tsc -p tsconfig.types.json --watch",
    "build:tarball": "npm pack",
    "circularDepCheck": "madge --circular src/index.ts",
    "clean": "rimraf build coverage sentry-opentelemetry-*.tgz",
    "fix": "eslint . --format stylish --fix",
    "lint": "eslint . --format stylish",
    "test": "yarn test:jest",
    "test:jest": "jest",
    "test:watch": "jest --watch",
    "yalc:publish": "yalc publish --push --sig"
  },
  "volta": {
    "extends": "../../package.json"
  },
  "sideEffects": false
}<|MERGE_RESOLUTION|>--- conflicted
+++ resolved
@@ -1,10 +1,6 @@
 {
   "name": "@sentry/opentelemetry",
-<<<<<<< HEAD
-  "version": "8.36.0-alpha.1",
-=======
   "version": "8.36.0",
->>>>>>> 984a6bdc
   "description": "Official Sentry utilities for OpenTelemetry",
   "repository": "git://github.com/getsentry/sentry-javascript.git",
   "homepage": "https://github.com/getsentry/sentry-javascript/tree/master/packages/opentelemetry",
@@ -43,15 +39,9 @@
     "access": "public"
   },
   "dependencies": {
-<<<<<<< HEAD
-    "@sentry/core": "8.36.0-alpha.1",
-    "@sentry/types": "8.36.0-alpha.1",
-    "@sentry/utils": "8.36.0-alpha.1"
-=======
     "@sentry/core": "8.36.0",
     "@sentry/types": "8.36.0",
     "@sentry/utils": "8.36.0"
->>>>>>> 984a6bdc
   },
   "peerDependencies": {
     "@opentelemetry/api": "^1.9.0",
