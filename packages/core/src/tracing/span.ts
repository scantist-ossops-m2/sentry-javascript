--- conflicted
+++ resolved
@@ -119,12 +119,8 @@
   /** Epoch timestamp in seconds when the span ended. */
   protected _endTime?: number | undefined;
   /** Internal keeper of the status */
-<<<<<<< HEAD
-  protected _status?: SpanStatusType | string;
+  protected _status?: SpanStatusType | string | undefined;
   protected _exclusiveTime?: number;
-=======
-  protected _status?: SpanStatusType | string | undefined;
->>>>>>> 046422b1
 
   private _logMessage?: string;
 
