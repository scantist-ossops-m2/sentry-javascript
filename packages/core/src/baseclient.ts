/* eslint-disable max-lines */
import type {
  Breadcrumb,
  BreadcrumbHint,
  Client,
  ClientOptions,
  DataCategory,
  DsnComponents,
  DynamicSamplingContext,
  Envelope,
  ErrorEvent,
  Event,
  EventDropReason,
  EventHint,
  EventProcessor,
  FeedbackEvent,
  Integration,
  Outcome,
  ParameterizedString,
  SdkMetadata,
  Session,
  SessionAggregates,
  SeverityLevel,
  Span,
  SpanAttributes,
  SpanContextData,
  StartSpanOptions,
  TransactionEvent,
  Transport,
  TransportMakeRequestResponse,
} from '@sentry/types';
import {
  SentryError,
  addItemToEnvelope,
  checkOrSetAlreadyCaught,
  createAttachmentEnvelopeItem,
  isParameterizedString,
  isPlainObject,
  isPrimitive,
  isThenable,
  logger,
  makeDsn,
<<<<<<< HEAD
=======
  rejectedSyncPromise,
  resolvedSyncPromise,
>>>>>>> 14762138
  uuid4,
} from '@sentry/utils';

import { getEnvelopeEndpointWithUrlEncodedAuth } from './api';
import { getIsolationScope } from './currentScopes';
import { DEBUG_BUILD } from './debug-build';
import { createEventEnvelope, createSessionEnvelope } from './envelope';
import type { IntegrationIndex } from './integration';
import { afterSetupIntegrations } from './integration';
import { setupIntegration, setupIntegrations } from './integration';
import type { Scope } from './scope';
import { updateSession } from './session';
import { getDynamicSamplingContextFromClient } from './tracing/dynamicSamplingContext';
import { parseSampleRate } from './utils/parseSampleRate';
import { prepareEvent } from './utils/prepareEvent';

const ALREADY_SEEN_ERROR = "Not capturing exception because it's already been captured.";

/**
 * Base implementation for all JavaScript SDK clients.
 *
 * Call the constructor with the corresponding options
 * specific to the client subclass. To access these options later, use
 * {@link Client.getOptions}.
 *
 * If a Dsn is specified in the options, it will be parsed and stored. Use
 * {@link Client.getDsn} to retrieve the Dsn at any moment. In case the Dsn is
 * invalid, the constructor will throw a {@link SentryException}. Note that
 * without a valid Dsn, the SDK will not send any events to Sentry.
 *
 * Before sending an event, it is passed through
 * {@link BaseClient._prepareEvent} to add SDK information and scope data
 * (breadcrumbs and context). To add more custom information, override this
 * method and extend the resulting prepared event.
 *
 * To issue automatically created events (e.g. via instrumentation), use
 * {@link Client.captureEvent}. It will prepare the event and pass it through
 * the callback lifecycle. To issue auto-breadcrumbs, use
 * {@link Client.addBreadcrumb}.
 *
 * @example
 * class NodeClient extends BaseClient<NodeOptions> {
 *   public constructor(options: NodeOptions) {
 *     super(options);
 *   }
 *
 *   // ...
 * }
 */
export abstract class BaseClient<O extends ClientOptions> implements Client<O> {
  /** Options passed to the SDK. */
  protected readonly _options: O;

  /** The client Dsn, if specified in options. Without this Dsn, the SDK will be disabled. */
  protected readonly _dsn?: DsnComponents;

  protected readonly _transport?: Transport;

  /** Array of set up integrations. */
  protected _integrations: IntegrationIndex;

  /** Number of calls being processed */
  protected _numProcessing: number;

  protected _eventProcessors: EventProcessor[];

  /** Holds flushable  */
  private _outcomes: { [key: string]: number };

  // eslint-disable-next-line @typescript-eslint/ban-types
  private _hooks: Record<string, Function[]>;

  /**
   * Initializes this client instance.
   *
   * @param options Options for the client.
   */
  protected constructor(options: O) {
    this._options = options;
    this._integrations = {};
    this._numProcessing = 0;
    this._outcomes = {};
    this._hooks = {};
    this._eventProcessors = [];

    if (options.dsn) {
      this._dsn = makeDsn(options.dsn);
    } else {
      DEBUG_BUILD && logger.warn('No DSN provided, client will not send events.');
    }

    if (this._dsn) {
      const url = getEnvelopeEndpointWithUrlEncodedAuth(
        this._dsn,
        options.tunnel,
        options._metadata ? options._metadata.sdk : undefined,
      );
      this._transport = options.transport({
        recordDroppedEvent: this.recordDroppedEvent.bind(this),
        ...options.transportOptions,
        url,
      });
    }
  }

  /**
   * @inheritDoc
   */
  // eslint-disable-next-line @typescript-eslint/no-explicit-any
  public captureException(exception: any, hint?: EventHint, scope?: Scope): string {
    const eventId = uuid4();

    // ensure we haven't captured this very object before
    if (checkOrSetAlreadyCaught(exception)) {
      DEBUG_BUILD && logger.log(ALREADY_SEEN_ERROR);
      return eventId;
    }

    const hintWithEventId = {
      event_id: eventId,
      ...hint,
    };

    this._process(
      this.eventFromException(exception, hintWithEventId).then(event =>
        this._captureEvent(event, hintWithEventId, scope),
      ),
    );

    return hintWithEventId.event_id;
  }

  /**
   * @inheritDoc
   */
<<<<<<< HEAD
  public captureMessage(message: ParameterizedString, level?: SeverityLevel, hint?: EventHint, scope?: Scope): string {
=======
  public captureMessage(
    message: ParameterizedString,
    level?: SeverityLevel,
    hint?: EventHint,
    currentScope?: Scope,
  ): string {
>>>>>>> 14762138
    const hintWithEventId = {
      event_id: uuid4(),
      ...hint,
    };

    const eventMessage = isParameterizedString(message) ? message : String(message);

    const promisedEvent = isPrimitive(message)
      ? this.eventFromMessage(eventMessage, level, hintWithEventId)
      : this.eventFromException(message, hintWithEventId);

<<<<<<< HEAD
    this._process(promisedEvent.then(event => this._captureEvent(event, hintWithEventId, scope)));
=======
    this._process(promisedEvent.then(event => this._captureEvent(event, hintWithEventId, currentScope)));
>>>>>>> 14762138

    return hintWithEventId.event_id;
  }

  /**
   * @inheritDoc
   */
<<<<<<< HEAD
  public captureEvent(event: Event, hint?: EventHint, scope?: Scope): string {
=======
  public captureEvent(event: Event, hint?: EventHint, currentScope?: Scope): string {
>>>>>>> 14762138
    const eventId = uuid4();

    // ensure we haven't captured this very object before
    if (hint && hint.originalException && checkOrSetAlreadyCaught(hint.originalException)) {
      DEBUG_BUILD && logger.log(ALREADY_SEEN_ERROR);
      return eventId;
    }

    const hintWithEventId = {
      event_id: eventId,
      ...hint,
    };

    const sdkProcessingMetadata = event.sdkProcessingMetadata || {};
    const capturedSpanScope: Scope | undefined = sdkProcessingMetadata.capturedSpanScope;

<<<<<<< HEAD
    this._process(this._captureEvent(event, hintWithEventId, capturedSpanScope || scope));
=======
    this._process(this._captureEvent(event, hintWithEventId, capturedSpanScope || currentScope));
>>>>>>> 14762138

    return hintWithEventId.event_id;
  }

  /**
   * @inheritDoc
   */
  public captureSession(session: Session): void {
    if (!(typeof session.release === 'string')) {
      DEBUG_BUILD && logger.warn('Discarded session because of missing or non-string release');
    } else {
      this.sendSession(session);
      // After sending, we set init false to indicate it's not the first occurrence
      updateSession(session, { init: false });
    }
  }

  /**
   * @inheritDoc
   */
  public getDsn(): DsnComponents | undefined {
    return this._dsn;
  }

  /**
   * @inheritDoc
   */
  public getOptions(): O {
    return this._options;
  }

  /**
   * @see SdkMetadata in @sentry/types
   *
   * @return The metadata of the SDK
   */
  public getSdkMetadata(): SdkMetadata | undefined {
    return this._options._metadata;
  }

  /**
   * @inheritDoc
   */
  public getTransport(): Transport | undefined {
    return this._transport;
  }

  /**
   * @inheritDoc
   */
  public flush(timeout?: number): Promise<boolean> {
    const transport = this._transport;
    if (transport) {
      this.emit('flush');
      return this._isClientDoneProcessing(timeout).then(clientFinished => {
        return transport.flush(timeout).then(transportFlushed => clientFinished && transportFlushed);
      });
    } else {
      return Promise.resolve(true);
    }
  }

  /**
   * @inheritDoc
   */
  public close(timeout?: number): Promise<boolean> {
    return this.flush(timeout).then(result => {
      this.getOptions().enabled = false;
      this.emit('close');
      return result;
    });
  }

  /** Get all installed event processors. */
  public getEventProcessors(): EventProcessor[] {
    return this._eventProcessors;
  }

  /** @inheritDoc */
  public addEventProcessor(eventProcessor: EventProcessor): void {
    this._eventProcessors.push(eventProcessor);
  }

  /** @inheritdoc */
  public init(): void {
    if (this._isEnabled()) {
      this._setupIntegrations();
    }
  }

  /**
   * Gets an installed integration by its name.
   *
   * @returns The installed integration or `undefined` if no integration with that `name` was installed.
   */
  public getIntegrationByName<T extends Integration = Integration>(integrationName: string): T | undefined {
    return this._integrations[integrationName] as T | undefined;
  }

  /**
   * @inheritDoc
   */
  public addIntegration(integration: Integration): void {
    const isAlreadyInstalled = this._integrations[integration.name];

    // This hook takes care of only installing if not already installed
    setupIntegration(this, integration, this._integrations);
    // Here we need to check manually to make sure to not run this multiple times
    if (!isAlreadyInstalled) {
      afterSetupIntegrations(this, [integration]);
    }
  }

  /**
   * @inheritDoc
   */
  public sendEvent(event: Event, hint: EventHint = {}): void {
    this.emit('beforeSendEvent', event, hint);

    let env = createEventEnvelope(event, this._dsn, this._options._metadata, this._options.tunnel);

    for (const attachment of hint.attachments || []) {
      env = addItemToEnvelope(env, createAttachmentEnvelopeItem(attachment));
    }

    const promise = this.sendEnvelope(env);
    if (promise) {
      promise.then(sendResponse => this.emit('afterSendEvent', event, sendResponse), null);
    }
  }

  /**
   * @inheritDoc
   */
  public sendSession(session: Session | SessionAggregates): void {
    const env = createSessionEnvelope(session, this._dsn, this._options._metadata, this._options.tunnel);

    // sendEnvelope should not throw
    // eslint-disable-next-line @typescript-eslint/no-floating-promises
    this.sendEnvelope(env);
  }

  /**
   * @inheritDoc
   */
  public recordDroppedEvent(reason: EventDropReason, category: DataCategory, _event?: Event): void {
    // Note: we use `event` in replay, where we overwrite this hook.

    if (this._options.sendClientReports) {
      // We want to track each category (error, transaction, session, replay_event) separately
      // but still keep the distinction between different type of outcomes.
      // We could use nested maps, but it's much easier to read and type this way.
      // A correct type for map-based implementation if we want to go that route
      // would be `Partial<Record<SentryRequestType, Partial<Record<Outcome, number>>>>`
      // With typescript 4.1 we could even use template literal types
      const key = `${reason}:${category}`;
      DEBUG_BUILD && logger.log(`Adding outcome: "${key}"`);

      // The following works because undefined + 1 === NaN and NaN is falsy
      this._outcomes[key] = this._outcomes[key] + 1 || 1;
    }
  }

  // Keep on() & emit() signatures in sync with types' client.ts interface
  /* eslint-disable @typescript-eslint/unified-signatures */

  /** @inheritdoc */
  public on(hook: 'spanStart', callback: (span: Span) => void): void;

  /** @inheritdoc */
  public on(hook: 'spanEnd', callback: (span: Span) => void): void;

  /** @inheritdoc */
  public on(hook: 'idleSpanEnableAutoFinish', callback: (span: Span) => void): void;

  /** @inheritdoc */
  public on(hook: 'beforeEnvelope', callback: (envelope: Envelope) => void): void;

  /** @inheritdoc */
  public on(hook: 'beforeSendEvent', callback: (event: Event, hint?: EventHint) => void): void;

  /** @inheritdoc */
  public on(hook: 'preprocessEvent', callback: (event: Event, hint?: EventHint) => void): void;

  /** @inheritdoc */
  public on(hook: 'afterSendEvent', callback: (event: Event, sendResponse: TransportMakeRequestResponse) => void): void;

  /** @inheritdoc */
  public on(hook: 'beforeAddBreadcrumb', callback: (breadcrumb: Breadcrumb, hint?: BreadcrumbHint) => void): void;

  /** @inheritdoc */
  public on(hook: 'createDsc', callback: (dsc: DynamicSamplingContext) => void): void;

  /** @inheritdoc */
  public on(
    hook: 'beforeSendFeedback',
    callback: (feedback: FeedbackEvent, options?: { includeReplay: boolean }) => void,
  ): void;

  /** @inheritdoc */
  public on(
    hook: 'beforeSampling',
    callback: (
      samplingData: {
        spanAttributes: SpanAttributes;
        spanName: string;
        parentSampled?: boolean;
        parentContext?: SpanContextData;
      },
      samplingDecision: { decision: boolean },
    ) => void,
  ): void;

  /** @inheritdoc */
  public on(
    hook: 'startPageLoadSpan',
    callback: (
      options: StartSpanOptions,
      traceOptions?: { sentryTrace?: string | undefined; baggage?: string | undefined },
    ) => void,
  ): void;

  /** @inheritdoc */
  public on(hook: 'startNavigationSpan', callback: (options: StartSpanOptions) => void): void;

  public on(hook: 'flush', callback: () => void): void;

  public on(hook: 'close', callback: () => void): void;

  /** @inheritdoc */
  public on(hook: string, callback: unknown): void {
    if (!this._hooks[hook]) {
      this._hooks[hook] = [];
    }

    // @ts-expect-error We assue the types are correct
    this._hooks[hook].push(callback);
  }

  /** @inheritdoc */
  public emit(
    hook: 'beforeSampling',
    samplingData: {
      spanAttributes: SpanAttributes;
      spanName: string;
      parentSampled?: boolean;
      parentContext?: SpanContextData;
    },
    samplingDecision: { decision: boolean },
  ): void;

  /** @inheritdoc */
  public emit(hook: 'spanStart', span: Span): void;

  /** @inheritdoc */
  public emit(hook: 'spanEnd', span: Span): void;

  /** @inheritdoc */
  public emit(hook: 'idleSpanEnableAutoFinish', span: Span): void;

  /** @inheritdoc */
  public emit(hook: 'beforeEnvelope', envelope: Envelope): void;

  /** @inheritdoc */
  public emit(hook: 'beforeSendEvent', event: Event, hint?: EventHint): void;

  /** @inheritdoc */
  public emit(hook: 'preprocessEvent', event: Event, hint?: EventHint): void;

  /** @inheritdoc */
  public emit(hook: 'afterSendEvent', event: Event, sendResponse: TransportMakeRequestResponse): void;

  /** @inheritdoc */
  public emit(hook: 'beforeAddBreadcrumb', breadcrumb: Breadcrumb, hint?: BreadcrumbHint): void;

  /** @inheritdoc */
  public emit(hook: 'createDsc', dsc: DynamicSamplingContext): void;

  /** @inheritdoc */
  public emit(hook: 'beforeSendFeedback', feedback: FeedbackEvent, options?: { includeReplay: boolean }): void;

  /** @inheritdoc */
  public emit(
    hook: 'startPageLoadSpan',
    options: StartSpanOptions,
    traceOptions?: { sentryTrace?: string | undefined; baggage?: string | undefined },
  ): void;

  /** @inheritdoc */
  public emit(hook: 'startNavigationSpan', options: StartSpanOptions): void;

  /** @inheritdoc */
  public emit(hook: 'flush'): void;

  /** @inheritdoc */
  public emit(hook: 'close'): void;

  /** @inheritdoc */
  public emit(hook: string, ...rest: unknown[]): void {
    if (this._hooks[hook]) {
      this._hooks[hook].forEach(callback => callback(...rest));
    }
  }

  /**
   * @inheritdoc
   */
  public sendEnvelope(envelope: Envelope): Promise<TransportMakeRequestResponse> {
    this.emit('beforeEnvelope', envelope);

    if (this._isEnabled() && this._transport) {
      return this._transport.send(envelope).then(null, reason => {
        DEBUG_BUILD && logger.error('Error while sending event:', reason);
        return reason;
      });
    }

    DEBUG_BUILD && logger.error('Transport disabled');

    return Promise.resolve({});
  }

  /* eslint-enable @typescript-eslint/unified-signatures */

  /** Setup integrations for this client. */
  protected _setupIntegrations(): void {
    const { integrations } = this._options;
    this._integrations = setupIntegrations(this, integrations);
    afterSetupIntegrations(this, integrations);
  }

  /** Updates existing session based on the provided event */
  protected _updateSessionFromEvent(session: Session, event: Event): void {
    let crashed = false;
    let errored = false;
    const exceptions = event.exception && event.exception.values;

    if (exceptions) {
      errored = true;

      for (const ex of exceptions) {
        const mechanism = ex.mechanism;
        if (mechanism && mechanism.handled === false) {
          crashed = true;
          break;
        }
      }
    }

    // A session is updated and that session update is sent in only one of the two following scenarios:
    // 1. Session with non terminal status and 0 errors + an error occurred -> Will set error count to 1 and send update
    // 2. Session with non terminal status and 1 error + a crash occurred -> Will set status crashed and send update
    const sessionNonTerminal = session.status === 'ok';
    const shouldUpdateAndSend = (sessionNonTerminal && session.errors === 0) || (sessionNonTerminal && crashed);

    if (shouldUpdateAndSend) {
      updateSession(session, {
        ...(crashed && { status: 'crashed' }),
        errors: session.errors || Number(errored || crashed),
      });
      this.captureSession(session);
    }
  }

  /**
   * Determine if the client is finished processing. Returns a promise because it will wait `timeout` ms before saying
   * "no" (resolving to `false`) in order to give the client a chance to potentially finish first.
   *
   * @param timeout The time, in ms, after which to resolve to `false` if the client is still busy. Passing `0` (or not
   * passing anything) will make the promise wait as long as it takes for processing to finish before resolving to
   * `true`.
   * @returns A promise which will resolve to `true` if processing is already done or finishes before the timeout, and
   * `false` otherwise
   */
  protected _isClientDoneProcessing(timeout?: number): Promise<boolean> {
    return new Promise(resolve => {
      let ticked: number = 0;
      const tick: number = 1;

      const interval = setInterval(() => {
        if (this._numProcessing == 0) {
          clearInterval(interval);
          resolve(true);
        } else {
          ticked += tick;
          if (timeout && ticked >= timeout) {
            clearInterval(interval);
            resolve(false);
          }
        }
      }, tick);
    });
  }

  /** Determines whether this SDK is enabled and a transport is present. */
  protected _isEnabled(): boolean {
    return this.getOptions().enabled !== false && this._transport !== undefined;
  }

  /**
   * Adds common information to events.
   *
   * The information includes release and environment from `options`,
   * breadcrumbs and context (extra, tags and user) from the scope.
   *
   * Information that is already present in the event is never overwritten. For
   * nested objects, such as the context, keys are merged.
   *
   * @param event The original event.
   * @param hint May contain additional information about the original exception.
   * @param currentScope A scope containing event metadata.
   * @returns A new event with more information.
   */
  protected _prepareEvent(
    event: Event,
    hint: EventHint,
    currentScope?: Scope,
    isolationScope = getIsolationScope(),
  ): Promise<Event | null> {
    const options = this.getOptions();
    const integrations = Object.keys(this._integrations);
    if (!hint.integrations && integrations.length > 0) {
      hint.integrations = integrations;
    }

    this.emit('preprocessEvent', event, hint);

    return prepareEvent(options, event, hint, currentScope, this, isolationScope).then(evt => {
      if (evt === null) {
        return evt;
      }

      const propagationContext = {
        ...isolationScope.getPropagationContext(),
        ...(currentScope ? currentScope.getPropagationContext() : undefined),
      };

      const trace = evt.contexts && evt.contexts.trace;
      if (!trace && propagationContext) {
        const { traceId: trace_id, spanId, parentSpanId, dsc } = propagationContext;
        evt.contexts = {
          trace: {
            trace_id,
            span_id: spanId,
            parent_span_id: parentSpanId,
          },
          ...evt.contexts,
        };

        const dynamicSamplingContext = dsc ? dsc : getDynamicSamplingContextFromClient(trace_id, this);

        evt.sdkProcessingMetadata = {
          dynamicSamplingContext,
          ...evt.sdkProcessingMetadata,
        };
      }
      return evt;
    });
  }

  /**
   * Processes the event and logs an error in case of rejection
   * @param event
   * @param hint
   * @param scope
   */
  protected _captureEvent(event: Event, hint: EventHint = {}, scope?: Scope): Promise<string | undefined> {
    return this._processEvent(event, hint, scope).then(
      finalEvent => {
        return finalEvent.event_id;
      },
      reason => {
        if (DEBUG_BUILD) {
          // If something's gone wrong, log the error as a warning. If it's just us having used a `SentryError` for
          // control flow, log just the message (no stack) as a log-level log.
          const sentryError = reason as SentryError;
          if (sentryError.logLevel === 'log') {
            logger.log(sentryError.message);
          } else {
            logger.warn(sentryError);
          }
        }
        return undefined;
      },
    );
  }

  /**
   * Processes an event (either error or message) and sends it to Sentry.
   *
   * This also adds breadcrumbs and context information to the event. However,
   * platform specific meta data (such as the User's IP address) must be added
   * by the SDK implementor.
   *
   *
   * @param event The event to send to Sentry.
   * @param hint May contain additional information about the original exception.
<<<<<<< HEAD
   * @param scope A scope containing event metadata.
   * @returns A Promise that resolves with the event or rejects in case event was/will not be send.
   */
  protected _processEvent(event: Event, hint: EventHint, scope?: Scope): Promise<Event> {
=======
   * @param currentScope A scope containing event metadata.
   * @returns A SyncPromise that resolves with the event or rejects in case event was/will not be send.
   */
  protected _processEvent(event: Event, hint: EventHint, currentScope?: Scope): PromiseLike<Event> {
>>>>>>> 14762138
    const options = this.getOptions();
    const { sampleRate } = options;

    const isTransaction = isTransactionEvent(event);
    const isError = isErrorEvent(event);
    const eventType = event.type || 'error';
    const beforeSendLabel = `before send for type \`${eventType}\``;

    // 1.0 === 100% events are sent
    // 0.0 === 0% events are sent
    // Sampling for transaction happens somewhere else
    const parsedSampleRate = typeof sampleRate === 'undefined' ? undefined : parseSampleRate(sampleRate);
    if (isError && typeof parsedSampleRate === 'number' && Math.random() > parsedSampleRate) {
      this.recordDroppedEvent('sample_rate', 'error', event);
      return Promise.reject(
        new SentryError(
          `Discarding event because it's not included in the random sample (sampling rate = ${sampleRate})`,
          'log',
        ),
      );
    }

    const dataCategory: DataCategory = eventType === 'replay_event' ? 'replay' : eventType;

    const sdkProcessingMetadata = event.sdkProcessingMetadata || {};
    const capturedSpanIsolationScope: Scope | undefined = sdkProcessingMetadata.capturedSpanIsolationScope;

    return this._prepareEvent(event, hint, currentScope, capturedSpanIsolationScope)
      .then(prepared => {
        if (prepared === null) {
          this.recordDroppedEvent('event_processor', dataCategory, event);
          throw new SentryError('An event processor returned `null`, will not send event.', 'log');
        }

        const isInternalException = hint.data && (hint.data as { __sentry__: boolean }).__sentry__ === true;
        if (isInternalException) {
          return prepared;
        }

        const result = processBeforeSend(options, prepared, hint);
        return _validateBeforeSendResult(result, beforeSendLabel);
      })
      .then(processedEvent => {
        if (processedEvent === null) {
          this.recordDroppedEvent('before_send', dataCategory, event);
          throw new SentryError(`${beforeSendLabel} returned \`null\`, will not send event.`, 'log');
        }

        const session = currentScope && currentScope.getSession();
        if (!isTransaction && session) {
          this._updateSessionFromEvent(session, processedEvent);
        }

        // None of the Sentry built event processor will update transaction name,
        // so if the transaction name has been changed by an event processor, we know
        // it has to come from custom event processor added by a user
        const transactionInfo = processedEvent.transaction_info;
        if (isTransaction && transactionInfo && processedEvent.transaction !== event.transaction) {
          const source = 'custom';
          processedEvent.transaction_info = {
            ...transactionInfo,
            source,
          };
        }

        this.sendEvent(processedEvent, hint);
        return processedEvent;
      })
      .then(null, reason => {
        if (reason instanceof SentryError) {
          throw reason;
        }

        this.captureException(reason, {
          data: {
            __sentry__: true,
          },
          originalException: reason,
        });
        throw new SentryError(
          `Event processing pipeline threw an error, original event will not be sent. Details have been sent as a new event.\nReason: ${reason}`,
        );
      });
  }

  /**
   * Occupies the client with processing and event
   */
  protected _process<T>(promise: Promise<T>): void {
    this._numProcessing++;
    void promise.then(
      value => {
        this._numProcessing--;
        return value;
      },
      reason => {
        this._numProcessing--;
        return reason;
      },
    );
  }

  /**
   * Clears outcomes on this client and returns them.
   */
  protected _clearOutcomes(): Outcome[] {
    const outcomes = this._outcomes;
    this._outcomes = {};
    return Object.keys(outcomes).map(key => {
      const [reason, category] = key.split(':') as [EventDropReason, DataCategory];
      return {
        reason,
        category,
        quantity: outcomes[key],
      };
    });
  }

  /**
   * @inheritDoc
   */
  // eslint-disable-next-line @typescript-eslint/no-explicit-any
  public abstract eventFromException(_exception: any, _hint?: EventHint): Promise<Event>;

  /**
   * @inheritDoc
   */
  public abstract eventFromMessage(
    _message: ParameterizedString,
    _level?: SeverityLevel,
    _hint?: EventHint,
  ): Promise<Event>;
}

/**
 * Verifies that return value of configured `beforeSend` or `beforeSendTransaction` is of expected type, and returns the value if so.
 */
function _validateBeforeSendResult(
  beforeSendResult: Promise<Event | null> | Event | null,
  beforeSendLabel: string,
): Promise<Event | null> | Event | null {
  const invalidValueError = `${beforeSendLabel} must return \`null\` or a valid event.`;
  if (isThenable(beforeSendResult)) {
    return beforeSendResult.then(
      event => {
        if (!isPlainObject(event) && event !== null) {
          throw new SentryError(invalidValueError);
        }
        return event;
      },
      e => {
        throw new SentryError(`${beforeSendLabel} rejected with ${e}`);
      },
    );
  } else if (!isPlainObject(beforeSendResult) && beforeSendResult !== null) {
    throw new SentryError(invalidValueError);
  }
  return beforeSendResult;
}

/**
 * Process the matching `beforeSendXXX` callback.
 */
function processBeforeSend(
  options: ClientOptions,
  event: Event,
  hint: EventHint,
): Promise<Event | null> | Event | null {
  const { beforeSend, beforeSendTransaction } = options;

  if (isErrorEvent(event) && beforeSend) {
    return beforeSend(event, hint);
  }

  if (isTransactionEvent(event) && beforeSendTransaction) {
    return beforeSendTransaction(event, hint);
  }

  return event;
}

function isErrorEvent(event: Event): event is ErrorEvent {
  return event.type === undefined;
}

function isTransactionEvent(event: Event): event is TransactionEvent {
  return event.type === 'transaction';
}<|MERGE_RESOLUTION|>--- conflicted
+++ resolved
@@ -40,11 +40,8 @@
   isThenable,
   logger,
   makeDsn,
-<<<<<<< HEAD
-=======
   rejectedSyncPromise,
   resolvedSyncPromise,
->>>>>>> 14762138
   uuid4,
 } from '@sentry/utils';
 
@@ -180,16 +177,12 @@
   /**
    * @inheritDoc
    */
-<<<<<<< HEAD
-  public captureMessage(message: ParameterizedString, level?: SeverityLevel, hint?: EventHint, scope?: Scope): string {
-=======
   public captureMessage(
     message: ParameterizedString,
     level?: SeverityLevel,
     hint?: EventHint,
     currentScope?: Scope,
   ): string {
->>>>>>> 14762138
     const hintWithEventId = {
       event_id: uuid4(),
       ...hint,
@@ -201,11 +194,7 @@
       ? this.eventFromMessage(eventMessage, level, hintWithEventId)
       : this.eventFromException(message, hintWithEventId);
 
-<<<<<<< HEAD
-    this._process(promisedEvent.then(event => this._captureEvent(event, hintWithEventId, scope)));
-=======
     this._process(promisedEvent.then(event => this._captureEvent(event, hintWithEventId, currentScope)));
->>>>>>> 14762138
 
     return hintWithEventId.event_id;
   }
@@ -213,11 +202,7 @@
   /**
    * @inheritDoc
    */
-<<<<<<< HEAD
-  public captureEvent(event: Event, hint?: EventHint, scope?: Scope): string {
-=======
   public captureEvent(event: Event, hint?: EventHint, currentScope?: Scope): string {
->>>>>>> 14762138
     const eventId = uuid4();
 
     // ensure we haven't captured this very object before
@@ -234,11 +219,7 @@
     const sdkProcessingMetadata = event.sdkProcessingMetadata || {};
     const capturedSpanScope: Scope | undefined = sdkProcessingMetadata.capturedSpanScope;
 
-<<<<<<< HEAD
-    this._process(this._captureEvent(event, hintWithEventId, capturedSpanScope || scope));
-=======
     this._process(this._captureEvent(event, hintWithEventId, capturedSpanScope || currentScope));
->>>>>>> 14762138
 
     return hintWithEventId.event_id;
   }
@@ -736,17 +717,10 @@
    *
    * @param event The event to send to Sentry.
    * @param hint May contain additional information about the original exception.
-<<<<<<< HEAD
-   * @param scope A scope containing event metadata.
-   * @returns A Promise that resolves with the event or rejects in case event was/will not be send.
-   */
-  protected _processEvent(event: Event, hint: EventHint, scope?: Scope): Promise<Event> {
-=======
    * @param currentScope A scope containing event metadata.
    * @returns A SyncPromise that resolves with the event or rejects in case event was/will not be send.
    */
   protected _processEvent(event: Event, hint: EventHint, currentScope?: Scope): PromiseLike<Event> {
->>>>>>> 14762138
     const options = this.getOptions();
     const { sampleRate } = options;
 
