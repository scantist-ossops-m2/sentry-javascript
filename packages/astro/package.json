--- conflicted
+++ resolved
@@ -1,10 +1,6 @@
 {
   "name": "@sentry/astro",
-<<<<<<< HEAD
-  "version": "8.36.0-alpha.1",
-=======
   "version": "8.36.0",
->>>>>>> 984a6bdc
   "description": "Official Sentry SDK for Astro",
   "repository": "git://github.com/getsentry/sentry-javascript.git",
   "homepage": "https://github.com/getsentry/sentry-javascript/tree/master/packages/astro",
@@ -60,21 +56,12 @@
     "astro": ">=3.x || >=4.0.0-beta"
   },
   "dependencies": {
-<<<<<<< HEAD
-    "@sentry/browser": "8.36.0-alpha.1",
-    "@sentry/core": "8.36.0-alpha.1",
-    "@sentry/node": "8.36.0-alpha.1",
-    "@sentry/types": "8.36.0-alpha.1",
-    "@sentry/utils": "8.36.0-alpha.1",
-    "@sentry/vite-plugin": "^2.22.3"
-=======
     "@sentry/browser": "8.36.0",
     "@sentry/core": "8.36.0",
     "@sentry/node": "8.36.0",
     "@sentry/types": "8.36.0",
     "@sentry/utils": "8.36.0",
     "@sentry/vite-plugin": "^2.22.6"
->>>>>>> 984a6bdc
   },
   "devDependencies": {
     "astro": "^3.5.0",
