--- conflicted
+++ resolved
@@ -73,11 +73,8 @@
     contextLinesIntegration(),
     localVariablesIntegration(),
     nodeContextIntegration(),
-<<<<<<< HEAD
     fetchBreadcrumbsIntegration(),
-=======
     processThreadBreadcrumbIntegration(),
->>>>>>> 68781c5e
     ...getCjsOnlyIntegrations(),
   ];
 }
