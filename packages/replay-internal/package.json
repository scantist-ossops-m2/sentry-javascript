{
  "name": "@sentry-internal/replay",
<<<<<<< HEAD
  "version": "8.36.0-alpha.1",
=======
  "version": "8.36.0",
>>>>>>> 984a6bdc
  "description": "User replays for Sentry",
  "main": "build/npm/cjs/index.js",
  "module": "build/npm/esm/index.js",
  "types": "build/npm/types/index.d.ts",
  "exports": {
    "./package.json": "./package.json",
    ".": {
      "import": {
        "types": "./build/npm/types/index.d.ts",
        "default": "./build/npm/esm/index.js"
      },
      "require": {
        "types": "./build/npm/types/index.d.ts",
        "default": "./build/npm/cjs/index.js"
      }
    }
  },
  "typesVersions": {
    "<4.9": {
      "build/npm/types/index.d.ts": [
        "build/npm/types-ts3.8/index.d.ts"
      ]
    }
  },
  "files": [
    "/build/npm"
  ],
  "sideEffects": false,
  "publishConfig": {
    "access": "public"
  },
  "scripts": {
    "build": "run-p build:transpile build:types build:bundle",
    "build:transpile": "rollup -c rollup.npm.config.mjs",
    "build:bundle": "rollup -c rollup.bundle.config.mjs",
    "build:dev": "run-p build:transpile build:types",
    "build:types": "run-s build:types:core build:types:downlevel",
    "build:types:core": "tsc -p tsconfig.types.json",
    "build:types:downlevel": "yarn downlevel-dts build/npm/types build/npm/types-ts3.8 --to ts3.8",
    "build:watch": "run-p build:transpile:watch build:bundle:watch build:types:watch",
    "build:dev:watch": "run-p build:transpile:watch build:types:watch",
    "build:transpile:watch": "yarn build:transpile --watch",
    "build:bundle:watch": "yarn build:bundle --watch",
    "build:types:watch": "tsc -p tsconfig.types.json --watch",
    "build:tarball": "npm pack",
    "circularDepCheck": "madge --circular src/index.ts",
    "clean": "rimraf build sentry-replay-*.tgz",
    "fix": "run-s fix:biome fix:eslint",
    "fix:eslint": "eslint . --format stylish --fix",
    "fix:biome": "biome check --apply .",
    "lint": "eslint . --format stylish",
    "test": "vitest",
    "test:watch": "vitest --watch",
    "yalc:publish": "yalc publish --push --sig"
  },
  "repository": {
    "type": "git",
    "url": "git+https://github.com/getsentry/sentry-javascript.git"
  },
  "author": "Sentry",
  "license": "MIT",
  "bugs": {
    "url": "https://github.com/getsentry/sentry-javascript/issues"
  },
  "homepage": "https://docs.sentry.io/platforms/javascript/session-replay/",
  "devDependencies": {
    "@babel/core": "^7.17.5",
<<<<<<< HEAD
    "@sentry-internal/replay-worker": "8.36.0-alpha.1",
=======
    "@sentry-internal/replay-worker": "8.36.0",
>>>>>>> 984a6bdc
    "@sentry-internal/rrweb": "2.28.0",
    "@sentry-internal/rrweb-snapshot": "2.28.0",
    "fflate": "^0.8.1",
    "jest-matcher-utils": "^29.0.0",
    "jsdom-worker": "^0.2.1"
  },
  "dependencies": {
<<<<<<< HEAD
    "@sentry-internal/browser-utils": "8.36.0-alpha.1",
    "@sentry/core": "8.36.0-alpha.1",
    "@sentry/types": "8.36.0-alpha.1",
    "@sentry/utils": "8.36.0-alpha.1"
=======
    "@sentry-internal/browser-utils": "8.36.0",
    "@sentry/core": "8.36.0",
    "@sentry/types": "8.36.0",
    "@sentry/utils": "8.36.0"
>>>>>>> 984a6bdc
  },
  "engines": {
    "node": ">=14.18"
  },
  "volta": {
    "extends": "../../package.json"
  }
}<|MERGE_RESOLUTION|>--- conflicted
+++ resolved
@@ -1,10 +1,6 @@
 {
   "name": "@sentry-internal/replay",
-<<<<<<< HEAD
-  "version": "8.36.0-alpha.1",
-=======
   "version": "8.36.0",
->>>>>>> 984a6bdc
   "description": "User replays for Sentry",
   "main": "build/npm/cjs/index.js",
   "module": "build/npm/esm/index.js",
@@ -72,11 +68,7 @@
   "homepage": "https://docs.sentry.io/platforms/javascript/session-replay/",
   "devDependencies": {
     "@babel/core": "^7.17.5",
-<<<<<<< HEAD
-    "@sentry-internal/replay-worker": "8.36.0-alpha.1",
-=======
     "@sentry-internal/replay-worker": "8.36.0",
->>>>>>> 984a6bdc
     "@sentry-internal/rrweb": "2.28.0",
     "@sentry-internal/rrweb-snapshot": "2.28.0",
     "fflate": "^0.8.1",
@@ -84,17 +76,10 @@
     "jsdom-worker": "^0.2.1"
   },
   "dependencies": {
-<<<<<<< HEAD
-    "@sentry-internal/browser-utils": "8.36.0-alpha.1",
-    "@sentry/core": "8.36.0-alpha.1",
-    "@sentry/types": "8.36.0-alpha.1",
-    "@sentry/utils": "8.36.0-alpha.1"
-=======
     "@sentry-internal/browser-utils": "8.36.0",
     "@sentry/core": "8.36.0",
     "@sentry/types": "8.36.0",
     "@sentry/utils": "8.36.0"
->>>>>>> 984a6bdc
   },
   "engines": {
     "node": ">=14.18"
