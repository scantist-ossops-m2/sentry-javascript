{
  "name": "@sentry/browser",
<<<<<<< HEAD
  "version": "8.35.0-beta.0",
=======
  "version": "8.35.0",
>>>>>>> 7e39d046
  "description": "Official Sentry SDK for browsers",
  "repository": "git://github.com/getsentry/sentry-javascript.git",
  "homepage": "https://github.com/getsentry/sentry-javascript/tree/master/packages/browser",
  "author": "Sentry",
  "license": "MIT",
  "engines": {
    "node": ">=14.18"
  },
  "files": [
    "/build/npm"
  ],
  "main": "build/npm/cjs/index.js",
  "module": "build/npm/esm/index.js",
  "types": "build/npm/types/index.d.ts",
  "exports": {
    "./package.json": "./package.json",
    ".": {
      "import": {
        "types": "./build/npm/types/index.d.ts",
        "default": "./build/npm/esm/index.js"
      },
      "require": {
        "types": "./build/npm/types/index.d.ts",
        "default": "./build/npm/cjs/index.js"
      }
    }
  },
  "typesVersions": {
    "<4.9": {
      "build/npm/types/index.d.ts": [
        "build/npm/types-ts3.8/index.d.ts"
      ]
    }
  },
  "publishConfig": {
    "access": "public"
  },
  "dependencies": {
<<<<<<< HEAD
    "@sentry-internal/browser-utils": "8.35.0-beta.0",
    "@sentry-internal/feedback": "8.35.0-beta.0",
    "@sentry-internal/replay": "8.35.0-beta.0",
    "@sentry-internal/replay-canvas": "8.35.0-beta.0",
    "@sentry/core": "8.35.0-beta.0",
    "@sentry/types": "8.35.0-beta.0",
    "@sentry/utils": "8.35.0-beta.0"
  },
  "devDependencies": {
    "@sentry-internal/integration-shims": "8.35.0-beta.0",
=======
    "@sentry-internal/browser-utils": "8.35.0",
    "@sentry-internal/feedback": "8.35.0",
    "@sentry-internal/replay": "8.35.0",
    "@sentry-internal/replay-canvas": "8.35.0",
    "@sentry/core": "8.35.0",
    "@sentry/types": "8.35.0",
    "@sentry/utils": "8.35.0"
  },
  "devDependencies": {
    "@sentry-internal/integration-shims": "8.35.0",
>>>>>>> 7e39d046
    "fake-indexeddb": "^4.0.1"
  },
  "scripts": {
    "build": "run-p build:transpile build:bundle build:types",
    "build:dev": "yarn build",
    "build:bundle": "rollup -c rollup.bundle.config.mjs",
    "build:transpile": "rollup -c rollup.npm.config.mjs",
    "build:types": "run-s build:types:core build:types:downlevel",
    "build:types:core": "tsc -p tsconfig.types.json",
    "build:types:downlevel": "yarn downlevel-dts build/npm/types build/npm/types-ts3.8 --to ts3.8",
    "build:watch": "run-p build:transpile:watch build:bundle:watch build:types:watch",
    "build:dev:watch": "run-p build:transpile:watch build:types:watch",
    "build:bundle:watch": "rollup -c rollup.bundle.config.mjs --watch",
    "build:transpile:watch": "rollup -c rollup.npm.config.mjs --watch",
    "build:types:watch": "tsc -p tsconfig.types.json --watch",
    "build:tarball": "npm pack",
    "circularDepCheck": "madge --circular src/index.ts",
    "clean": "rimraf build coverage .rpt2_cache sentry-browser-*.tgz",
    "fix": "eslint . --format stylish --fix",
    "lint": "eslint . --format stylish",
    "size:check": "cat build/bundles/bundle.min.js | gzip -9 | wc -c | awk '{$1=$1/1024; print \"ES2017: \",$1,\"kB\";}'",
    "test": "vitest run",
    "test:watch": "vitest --watch",
    "yalc:publish": "yalc publish --push --sig"
  },
  "volta": {
    "extends": "../../package.json"
  },
  "sideEffects": false
}<|MERGE_RESOLUTION|>--- conflicted
+++ resolved
@@ -1,10 +1,6 @@
 {
   "name": "@sentry/browser",
-<<<<<<< HEAD
-  "version": "8.35.0-beta.0",
-=======
   "version": "8.35.0",
->>>>>>> 7e39d046
   "description": "Official Sentry SDK for browsers",
   "repository": "git://github.com/getsentry/sentry-javascript.git",
   "homepage": "https://github.com/getsentry/sentry-javascript/tree/master/packages/browser",
@@ -43,18 +39,6 @@
     "access": "public"
   },
   "dependencies": {
-<<<<<<< HEAD
-    "@sentry-internal/browser-utils": "8.35.0-beta.0",
-    "@sentry-internal/feedback": "8.35.0-beta.0",
-    "@sentry-internal/replay": "8.35.0-beta.0",
-    "@sentry-internal/replay-canvas": "8.35.0-beta.0",
-    "@sentry/core": "8.35.0-beta.0",
-    "@sentry/types": "8.35.0-beta.0",
-    "@sentry/utils": "8.35.0-beta.0"
-  },
-  "devDependencies": {
-    "@sentry-internal/integration-shims": "8.35.0-beta.0",
-=======
     "@sentry-internal/browser-utils": "8.35.0",
     "@sentry-internal/feedback": "8.35.0",
     "@sentry-internal/replay": "8.35.0",
@@ -65,7 +49,6 @@
   },
   "devDependencies": {
     "@sentry-internal/integration-shims": "8.35.0",
->>>>>>> 7e39d046
     "fake-indexeddb": "^4.0.1"
   },
   "scripts": {
