--- conflicted
+++ resolved
@@ -1,10 +1,6 @@
 {
   "name": "@sentry/ember",
-<<<<<<< HEAD
-  "version": "8.36.0-alpha.1",
-=======
   "version": "8.36.0",
->>>>>>> 984a6bdc
   "description": "Official Sentry SDK for Ember.js",
   "repository": "git://github.com/getsentry/sentry-javascript.git",
   "homepage": "https://github.com/getsentry/sentry-javascript/tree/master/packages/ember",
@@ -36,17 +32,10 @@
   "dependencies": {
     "@babel/core": "^7.24.4",
     "@embroider/macros": "^1.16.0",
-<<<<<<< HEAD
-    "@sentry/browser": "8.36.0-alpha.1",
-    "@sentry/core": "8.36.0-alpha.1",
-    "@sentry/types": "8.36.0-alpha.1",
-    "@sentry/utils": "8.36.0-alpha.1",
-=======
     "@sentry/browser": "8.36.0",
     "@sentry/core": "8.36.0",
     "@sentry/types": "8.36.0",
     "@sentry/utils": "8.36.0",
->>>>>>> 984a6bdc
     "ember-auto-import": "^2.7.2",
     "ember-cli-babel": "^8.2.0",
     "ember-cli-htmlbars": "^6.1.1",
