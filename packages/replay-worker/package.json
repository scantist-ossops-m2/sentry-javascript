--- conflicted
+++ resolved
@@ -1,10 +1,6 @@
 {
   "name": "@sentry-internal/replay-worker",
-<<<<<<< HEAD
-  "version": "8.36.0-alpha.1",
-=======
   "version": "8.36.0",
->>>>>>> 984a6bdc
   "description": "Worker for @sentry-internal/replay",
   "main": "build/esm/index.js",
   "module": "build/esm/index.js",
