{
  "name": "@sentry-internal/replay-worker",
<<<<<<< HEAD
  "version": "8.35.0-beta.0",
=======
  "version": "8.35.0",
>>>>>>> 7e39d046
  "description": "Worker for @sentry-internal/replay",
  "main": "build/esm/index.js",
  "module": "build/esm/index.js",
  "types": "build/types/index.d.ts",
  "typesVersions": {
    "<4.9": {
      "build/types/index.d.ts": [
        "build/types-ts3.8/index.d.ts"
      ]
    }
  },
  "files": [
    "/build"
  ],
  "sideEffects": false,
  "private": true,
  "scripts": {
    "build": "run-p build:transpile build:types",
    "build:transpile": "rollup -c rollup.worker.config.mjs",
    "build:examples": "rollup -c rollup.examples.config.mjs",
    "build:types": "run-s build:types:core build:types:downlevel",
    "build:types:core": "tsc -p tsconfig.types.json",
    "build:types:downlevel": "yarn downlevel-dts build/types build/types-ts3.8 --to ts3.8",
    "build:dev": "yarn build",
    "build:watch": "run-p build:transpile:watch build:types:watch",
    "build:dev:watch": "yarn build:watch",
    "build:transpile:watch": "yarn build:transpile --watch",
    "build:types:watch": "tsc -p tsconfig.types.json --watch",
    "clean": "rimraf build",
    "fix": "eslint . --format stylish --fix",
    "lint": "eslint . --format stylish",
    "test": "vitest run",
    "test:watch": "vitest --watch"
  },
  "repository": {
    "type": "git",
    "url": "git+https://github.com/getsentry/sentry-javascript.git"
  },
  "author": "Sentry",
  "license": "MIT",
  "bugs": {
    "url": "https://github.com/getsentry/sentry-javascript/issues"
  },
  "homepage": "https://docs.sentry.io/platforms/javascript/session-replay/",
  "dependencies": {
    "fflate": "0.8.1"
  },
  "engines": {
    "node": ">=14.18"
  },
  "volta": {
    "extends": "../../package.json"
  }
}<|MERGE_RESOLUTION|>--- conflicted
+++ resolved
@@ -1,10 +1,6 @@
 {
   "name": "@sentry-internal/replay-worker",
-<<<<<<< HEAD
-  "version": "8.35.0-beta.0",
-=======
   "version": "8.35.0",
->>>>>>> 7e39d046
   "description": "Worker for @sentry-internal/replay",
   "main": "build/esm/index.js",
   "module": "build/esm/index.js",
