{
  "name": "@sentry/nextjs",
<<<<<<< HEAD
  "version": "8.36.0-alpha.1",
=======
  "version": "8.36.0",
>>>>>>> 984a6bdc
  "description": "Official Sentry SDK for Next.js",
  "repository": "git://github.com/getsentry/sentry-javascript.git",
  "homepage": "https://github.com/getsentry/sentry-javascript/tree/master/packages/nextjs",
  "author": "Sentry",
  "license": "MIT",
  "engines": {
    "node": ">=14.18"
  },
  "main": "build/cjs/index.server.js",
  "module": "build/esm/index.server.js",
  "types": "build/types/index.types.d.ts",
  "files": [
    "/build"
  ],
  "exports": {
    "./package.json": "./package.json",
    ".": {
      "types": "./build/types/index.types.d.ts",
      "edge": {
        "import": "./build/esm/edge/index.js",
        "require": "./build/cjs/edge/index.js",
        "default": "./build/esm/edge/index.js"
      },
      "edge-light": {
        "import": "./build/esm/edge/index.js",
        "require": "./build/cjs/edge/index.js",
        "default": "./build/esm/edge/index.js"
      },
      "worker": {
        "import": "./build/esm/edge/index.js",
        "require": "./build/cjs/edge/index.js",
        "default": "./build/esm/edge/index.js"
      },
      "workerd": {
        "import": "./build/esm/edge/index.js",
        "require": "./build/cjs/edge/index.js",
        "default": "./build/esm/edge/index.js"
      },
      "browser": {
        "import": "./build/esm/index.client.js",
        "require": "./build/cjs/index.client.js"
      },
      "node": "./build/cjs/index.server.js",
      "import": "./build/esm/index.server.js"
    },
    "./async-storage-shim": {
      "import": {
        "default": "./build/esm/config/templates/requestAsyncStorageShim.js"
      },
      "require": {
        "default": "./build/cjs/config/templates/requestAsyncStorageShim.js"
      }
    },
    "./import": {
      "import": {
        "default": "./build/import-hook.mjs"
      }
    },
    "./loader": {
      "import": {
        "default": "./build/loader-hook.mjs"
      }
    }
  },
  "typesVersions": {
    "<4.9": {
      "build/npm/types/index.d.ts": [
        "build/npm/types-ts3.8/index.d.ts"
      ]
    }
  },
  "publishConfig": {
    "access": "public"
  },
  "dependencies": {
    "@opentelemetry/api": "^1.9.0",
    "@opentelemetry/instrumentation-http": "0.53.0",
    "@opentelemetry/semantic-conventions": "^1.27.0",
    "@rollup/plugin-commonjs": "26.0.1",
<<<<<<< HEAD
    "@sentry-internal/browser-utils": "8.36.0-alpha.1",
    "@sentry/core": "8.36.0-alpha.1",
    "@sentry/node": "8.36.0-alpha.1",
    "@sentry/opentelemetry": "8.36.0-alpha.1",
    "@sentry/react": "8.36.0-alpha.1",
    "@sentry/types": "8.36.0-alpha.1",
    "@sentry/utils": "8.36.0-alpha.1",
    "@sentry/vercel-edge": "8.36.0-alpha.1",
    "@sentry/webpack-plugin": "2.22.3",
=======
    "@sentry-internal/browser-utils": "8.36.0",
    "@sentry/core": "8.36.0",
    "@sentry/node": "8.36.0",
    "@sentry/opentelemetry": "8.36.0",
    "@sentry/react": "8.36.0",
    "@sentry/types": "8.36.0",
    "@sentry/utils": "8.36.0",
    "@sentry/vercel-edge": "8.36.0",
    "@sentry/webpack-plugin": "2.22.6",
>>>>>>> 984a6bdc
    "chalk": "3.0.0",
    "resolve": "1.22.8",
    "rollup": "3.29.5",
    "stacktrace-parser": "^0.1.10"
  },
  "devDependencies": {
    "@types/resolve": "1.20.3",
    "eslint-plugin-react": "^7.31.11",
    "next": "13.2.0"
  },
  "peerDependencies": {
    "next": "^13.2.0 || ^14.0 || ^15.0.0-rc.0"
  },
  "scripts": {
    "build": "run-p build:transpile build:types",
    "build:dev": "yarn build",
    "build:transpile": "ts-node scripts/buildRollup.ts",
    "build:types": "run-s build:types:core build:types:downlevel",
    "build:types:core": "tsc -p tsconfig.types.json",
    "build:types:downlevel": "yarn downlevel-dts build/types build/types-ts3.8 --to ts3.8",
    "build:watch": "run-p build:transpile:watch build:types:watch",
    "build:dev:watch": "yarn build:watch",
    "build:transpile:watch": "nodemon --ext ts --watch src scripts/buildRollup.ts",
    "build:types:watch": "tsc -p tsconfig.types.json --watch",
    "build:tarball": "npm pack",
    "circularDepCheck": "madge --circular src/index.client.ts && madge --circular src/edge/index.ts && madge --circular src/index.server.ts && madge --circular src/index.types.ts",
    "clean": "rimraf build coverage sentry-nextjs-*.tgz",
    "fix": "eslint . --format stylish --fix",
    "lint": "eslint . --format stylish",
    "test": "yarn test:unit",
    "test:all": "run-s test:unit",
    "test:unit": "jest",
    "test:types": "cd test/types && yarn test",
    "test:watch": "jest --watch",
    "vercel:branch": "source vercel/set-up-branch-for-test-app-use.sh",
    "vercel:project": "source vercel/make-project-use-current-branch.sh",
    "yalc:publish": "yalc publish --push --sig"
  },
  "volta": {
    "extends": "../../package.json"
  },
  "sideEffects": false
}<|MERGE_RESOLUTION|>--- conflicted
+++ resolved
@@ -1,10 +1,6 @@
 {
   "name": "@sentry/nextjs",
-<<<<<<< HEAD
-  "version": "8.36.0-alpha.1",
-=======
   "version": "8.36.0",
->>>>>>> 984a6bdc
   "description": "Official Sentry SDK for Next.js",
   "repository": "git://github.com/getsentry/sentry-javascript.git",
   "homepage": "https://github.com/getsentry/sentry-javascript/tree/master/packages/nextjs",
@@ -84,17 +80,6 @@
     "@opentelemetry/instrumentation-http": "0.53.0",
     "@opentelemetry/semantic-conventions": "^1.27.0",
     "@rollup/plugin-commonjs": "26.0.1",
-<<<<<<< HEAD
-    "@sentry-internal/browser-utils": "8.36.0-alpha.1",
-    "@sentry/core": "8.36.0-alpha.1",
-    "@sentry/node": "8.36.0-alpha.1",
-    "@sentry/opentelemetry": "8.36.0-alpha.1",
-    "@sentry/react": "8.36.0-alpha.1",
-    "@sentry/types": "8.36.0-alpha.1",
-    "@sentry/utils": "8.36.0-alpha.1",
-    "@sentry/vercel-edge": "8.36.0-alpha.1",
-    "@sentry/webpack-plugin": "2.22.3",
-=======
     "@sentry-internal/browser-utils": "8.36.0",
     "@sentry/core": "8.36.0",
     "@sentry/node": "8.36.0",
@@ -104,7 +89,6 @@
     "@sentry/utils": "8.36.0",
     "@sentry/vercel-edge": "8.36.0",
     "@sentry/webpack-plugin": "2.22.6",
->>>>>>> 984a6bdc
     "chalk": "3.0.0",
     "resolve": "1.22.8",
     "rollup": "3.29.5",
