{
  "name": "@sentry/gatsby",
<<<<<<< HEAD
  "version": "8.36.0-alpha.1",
=======
  "version": "8.36.0",
>>>>>>> 984a6bdc
  "description": "Official Sentry SDK for Gatsby.js",
  "repository": "git://github.com/getsentry/sentry-javascript.git",
  "homepage": "https://github.com/getsentry/sentry-javascript/tree/master/packages/gatsby",
  "author": "Sentry",
  "license": "MIT",
  "keywords": [
    "gatsby",
    "gatsby-plugin"
  ],
  "engines": {
    "node": ">=14.18"
  },
  "files": [
    "/build",
    "gatsby-node.js",
    "gatsby-node.d.ts"
  ],
  "main": "build/cjs/index.js",
  "module": "build/esm/index.js",
  "types": "build/types/index.d.ts",
  "exports": {
    "./package.json": "./package.json",
    ".": {
      "import": {
        "types": "./build/types/index.d.ts",
        "default": "./build/esm/index.js"
      },
      "require": {
        "types": "./build/types/index.d.ts",
        "default": "./build/cjs/index.js"
      }
    }
  },
  "typesVersions": {
    "<4.9": {
      "build/types/index.d.ts": [
        "build/types-ts3.8/index.d.ts"
      ]
    }
  },
  "publishConfig": {
    "access": "public"
  },
  "dependencies": {
<<<<<<< HEAD
    "@sentry/core": "8.36.0-alpha.1",
    "@sentry/react": "8.36.0-alpha.1",
    "@sentry/types": "8.36.0-alpha.1",
    "@sentry/utils": "8.36.0-alpha.1",
    "@sentry/webpack-plugin": "2.22.3"
=======
    "@sentry/core": "8.36.0",
    "@sentry/react": "8.36.0",
    "@sentry/types": "8.36.0",
    "@sentry/utils": "8.36.0",
    "@sentry/webpack-plugin": "2.22.6"
>>>>>>> 984a6bdc
  },
  "peerDependencies": {
    "gatsby": "^2.0.0 || ^3.0.0 || ^4.0.0 || ^5.0.0",
    "react": "16.x || 17.x || 18.x"
  },
  "devDependencies": {
    "@testing-library/react": "^13.0.0",
    "react": "^18.0.0"
  },
  "scripts": {
    "build": "run-p build:transpile build:types",
    "build:dev": "yarn build",
    "build:plugin": "tsc -p tsconfig.plugin.json",
    "build:transpile": "run-p build:rollup build:plugin",
    "build:rollup": "rollup -c rollup.npm.config.mjs",
    "build:types": "run-s build:types:core build:types:downlevel",
    "build:types:core": "tsc -p tsconfig.types.json",
    "build:types:downlevel": "yarn downlevel-dts build/types build/types-ts3.8 --to ts3.8",
    "build:watch": "run-p build:transpile:watch build:types:watch",
    "build:dev:watch": "yarn build:watch",
    "build:transpile:watch": "rollup -c rollup.npm.config.mjs --watch",
    "build:types:watch": "tsc -p tsconfig.types.json --watch",
    "build:tarball": "npm pack",
    "circularDepCheck": "madge --circular src/index.ts",
    "clean": "rimraf build coverage *.d.ts sentry-gatsby-*.tgz",
    "fix": "eslint . --format stylish --fix",
    "lint": "eslint . --format stylish",
    "test": "yarn ts-node scripts/pretest.ts && yarn jest",
    "test:watch": "yarn ts-node scripts/pretest.ts && yarn jest --watch",
    "yalc:publish": "yalc publish --push --sig"
  },
  "volta": {
    "extends": "../../package.json"
  },
  "sideEffects": false
}<|MERGE_RESOLUTION|>--- conflicted
+++ resolved
@@ -1,10 +1,6 @@
 {
   "name": "@sentry/gatsby",
-<<<<<<< HEAD
-  "version": "8.36.0-alpha.1",
-=======
   "version": "8.36.0",
->>>>>>> 984a6bdc
   "description": "Official Sentry SDK for Gatsby.js",
   "repository": "git://github.com/getsentry/sentry-javascript.git",
   "homepage": "https://github.com/getsentry/sentry-javascript/tree/master/packages/gatsby",
@@ -49,19 +45,11 @@
     "access": "public"
   },
   "dependencies": {
-<<<<<<< HEAD
-    "@sentry/core": "8.36.0-alpha.1",
-    "@sentry/react": "8.36.0-alpha.1",
-    "@sentry/types": "8.36.0-alpha.1",
-    "@sentry/utils": "8.36.0-alpha.1",
-    "@sentry/webpack-plugin": "2.22.3"
-=======
     "@sentry/core": "8.36.0",
     "@sentry/react": "8.36.0",
     "@sentry/types": "8.36.0",
     "@sentry/utils": "8.36.0",
     "@sentry/webpack-plugin": "2.22.6"
->>>>>>> 984a6bdc
   },
   "peerDependencies": {
     "gatsby": "^2.0.0 || ^3.0.0 || ^4.0.0 || ^5.0.0",
